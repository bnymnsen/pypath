--- conflicted
+++ resolved
@@ -4827,8 +4827,7 @@
       ]
     }
   },
-<<<<<<< HEAD
-  "ExPASy ENZYME": {
+  "ExPASy": {
     "license": "CC BY 4.0",
     "urls": {
       "webpages": ["https://enzyme.expasy.org/"],
@@ -4836,9 +4835,8 @@
         "https://pubmed.ncbi.nlm.nih.gov/10592255/"
       ]
     }
-=======
+  },
   "Lambert2018": {
     "license": "EUL"
->>>>>>> c8dd096d
   }
 }