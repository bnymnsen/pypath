#!/usr/bin/env python
# -*- coding: utf-8 -*-

#
#  This file is part of the `pypath` python module
#
#  Copyright
#  2014-2022
#  EMBL, EMBL-EBI, Uniklinik RWTH Aachen, Heidelberg University
#
#  Authors: Dénes Türei (turei.denes@gmail.com)
#           Nicolàs Palacio
#           Sebastian Lobentanzer
#           Erva Ulusoy
#           Olga Ivanova
#           Ahmet Rifaioglu
#
#  Distributed under the GPLv3 License.
#  See accompanying file LICENSE.txt or copy at
#      http://www.gnu.org/licenses/gpl-3.0.html
#
#  Website: http://pypath.omnipathdb.org/
#

import os

import pypath.share.common as common
import pypath.share.settings as settings

urls = {
    'uniprot_pdb': {
        'label': 'Getting PDB IDs of 3D structures for UniProtIDs',
        'url': 'https://ftp.uniprot.org/pub/databases/uniprot/'
            'current_release/knowledgebase/complete/docs/pdbtosp.txt'
    },
    'uniprot_basic': {
        'label': 'URL for UniProt queries',
        'url': 'https://rest.uniprot.org/uniprotkb/stream',
        'lists': 'https://legacy.uniprot.org/uploadlists/',
        'datasheet': 'https://rest.uniprot.org/uniprotkb/%s.txt',
        'history': 'https://rest.uniprot.org/uniprot/%s?format=tsv&version=*',
        'deleted_sp': 'https://ftp.expasy.org/databases/uniprot/'
            'current_release/knowledgebase/complete/docs/delac_sp.txt',
        'deleted_tr': 'https://ftp.expasy.org/databases/uniprot/'
            'current_release/knowledgebase/complete/docs/delac_tr.txt.gz',
        'speindex_old': 'ftp://ftp.uniprot.org/pub/databases/uniprot/'
            'knowledgebase/docs/speindex.txt',
        'speindex': 'https://ftp.expasy.org/databases/uniprot/current_release/'
            'knowledgebase/complete/docs/speindex.txt',
        'taxids_old': 'https://www.uniprot.org/taxonomy/?query='
            '*&format=tab&force=true&columns=id&compress=yes',
        'taxids': 'https://rest.uniprot.org/taxonomy/stream?compressed=true'
            '&fields=id%2Ccommon_name%2Cscientific_name'
            '&format=tsv&query=%28%2A%29',
        'speclist': 'https://ftp.uniprot.org/pub/databases/uniprot/'
            'current_release/knowledgebase/complete/docs/speclist.txt',
    },
    'uniprot_idmapping': {
        'run': 'https://rest.uniprot.org/idmapping/run',
        'poll': 'https://rest.uniprot.org/idmapping/status/%s',
        'details': 'https://rest.uniprot.org/idmapping/details/%s',
    },
    'corum': {
        'label':
        'CORUM is a database of protein complexes, downloadable in csv format',
        'url_old':
        'http://mips.helmholtz-muenchen.de/genre/proj/corum/allComplexes.csv',
        'url': 'http://mips.helmholtz-muenchen.de/corum/download/'
            'allComplexes.txt.zip',
        'url_rescued':
            'https://rescued.omnipathdb.org/CORUM_allComplexes.txt.zip',
    },
    'pfam_pdb': {
        'label': 'PDB-Pfam mapping and names of Pfam domains',
        'url': 'ftp://ftp.ebi.ac.uk/pub/databases/Pfam/mappings/'
            'pdb_pfam_mapping.txt',
    },
    'pfam_up': {
        'label': 'Mapping Pfam regions to UniProt',
        'url': 'ftp://ftp.ebi.ac.uk/pub/databases/Pfam/current_release/'
            'Pfam-A.regions.tsv.gz',
    },
    '3dcomplex_contact': {
        'label': 'This file contains the topology '
            'definition of the complexes',
        'url_old': 'http://shmoo.weizmann.ac.il/elevy/3dcomplexV4/dataV4/'
            'contactDefinition.txt',
        'url': 'http://shmoo.weizmann.ac.il/elevy/3dcomplexV6/dataV6/'
            'contactDefinition.txt',
    },
    '3dcomplex_correspondancy': {
        'label': 'This is the dictionary of chain names',
        'url_old': 'http://shmoo.weizmann.ac.il/elevy/3dcomplexV4/dataV4/'
            'pdb_chain_corresV2.txt',
        'url': 'http://shmoo.weizmann.ac.il/elevy/3dcomplexV6/dataV6/'
            'chainDefinition.txt',
    },
    'pdb_chains': {
        'label': 'Corresponding UniProt IDs and residue numbers '
            'for each chain in PDB structures',
        'url': 'ftp://ftp.ebi.ac.uk/pub/databases/msd/sifts/flatfiles/'
            'tsv/pdb_chain_uniprot.tsv.gz',
    },
    'complex_portal': {
        'label': 'Complexes curated by IntAct',
        'url': 'ftp://ftp.ebi.ac.uk/pub/databases/intact/complex/'
            'current/psi25/',
    },
    'pisa_interfaces': {
        'label': 'Base URL for download interface data from PDBe PISA',
        'url': 'http://www.ebi.ac.uk/pdbe/pisa/cgi-bin/interfaces.pisa?'
    },
    'catalytic_sites': {
        'label': 'Catalytic Site Atlas',
        'url': 'http://www.ebi.ac.uk/thornton-'
            'srv/databases/CSA/downloads/CSA_2_0_121113.txt',
    },
    '3did_ddi': {
        'label': 'Domain-domain interactions derived from 3D structures',
        'url': 'http://3did.irbbarcelona.org/download/current/3did_flat.gz'
    },
    '3did_dmi': {
        'label': 'Domain-motif interactions from 3DID',
        'url': 'http://3did.irbbarcelona.org/download/current/'
            '3did_dmi_flat.gz',
    },
    'swissprot_full': {
        'label': 'Full UniProt/Swissprot database',
        'url': 'ftp://ftp.ebi.ac.uk/pub/databases/Pfam/'
            'current_release/uniprot_sprot.dat.gz',
    },
    'instruct_human': {
        'label':
        'Protein interactome networks annotated to 3D structural resolution',
        'url': 'http://instruct.yulab.org/download/sapiens.sin',
    },
    'i3d_human': {
        'label': 'Interactome3D representative dataset for human proteins',
        'url': 'http://interactome3d.irbbarcelona.org/user_data/human/'
            'download/representative/interactions.dat',
    },
    'instruct_offsets': {
        'label': 'Offsets between PDB chains and UniProt sequences',
        'url': 'http://instruct.yulab.org/download/indexing_uniprot2pdb.txt'
    },
    'compleat': {
        'label': 'Curated and inferred complexes from multiple databases',
        'old_url': 'http://www.flyrnai.org/compleat/ComplexDownload'
        '?requestType=complexDownload&org=Human',
        'rescued': 'https://rescued.omnipathdb.org/compleat.tsv',
    },
    'switches.elm': {
        'label': 'Curated data on molecular switches in cellular regulation',
        'url': 'http://switches.elm.eu.org/downloads/switches.ELM-v1.txt'
    },
    'ols': {
        'label': 'WSDL interface for the Ontology Lookup Service',
        'url_wsdl': 'http://www.ebi.ac.uk/ontology-lookup/OntologyQuery.wsdl',
        'url': 'https://www.ebi.ac.uk/ols/api/ontologies',
    },
    'comppi': {
        'label': 'Compartmentalized PPI database',
        'url': 'http://comppi.linkgroup.hu/downloads'
    },
    'elm_int': {
        'label': 'Interactions between ELM instances and globular domains',
        'url': 'http://elm.eu.org/interactions/as_tsv'
    },
    'elm_depr': {
        'label': 'Deprecated ELM class names',
        'url': 'http://elm.eu.org/infos/browse_renamed.tsv'
    },
    'pdbsws': {
        'label': 'PDB-UniProt residue level mapping',
        'url': 'http://www.bioinf.org.uk/cgi-bin/pdbsws/query.pl'
    },
    'pdb_align': {
        'label': 'PDB-UniProt residue level mapping',
        'url_old': 'http://pdb.org/pdb/rest/das/pdb_uniprot_mapping/'
            'alignment?query=',
        'url': 'https://www.ebi.ac.uk/pdbe/api/mappings/uniprot/',
    },
    'pepcyber': {
        'label': 'MySQL injection to PEPCyber website :)',
        'url': 'http://www.pepcyber.org/PPEP/search_result.php'
            '?domain=Any&ppbd_symbol=Any&search_field=symbol&'
            'query_value=%27+OR+1&binding_sequence=&go_id=Any&'
            'Submit=Search',
        'rescued': 'https://rescued.omnipathdb.org/'
            'pepcyber_search_result.html',
        'details': 'http://www.pepcyber.org/PPEP/idetail.php?iid=%u',
        'details_rescued': 'https://rescued.omnipathdb.org/pepcyber_details/'
            'pepcyber_%u.html',
    },
    'pdzbase': {
        'label': 'Manually curated interactions of PDZ domain proteins',
        'url_rescued': 'http://rescued.omnipathdb.org/PDZBase.html',
        'url': 'http://abc.med.cornell.edu/pdzbase/allinteractions',
    },
    'pdz_details': {
        'label': 'Details of interactions in PDZbase',
        'url': 'http://abc.med.cornell.edu/pdzbase/interaction_detail/%u'
    },
    'psite_reg': {
        'label': 'PhosphoSite annotated regulatory sites',
        'url_old': 'http://www.phosphosite.org/downloads/Regulatory_sites.gz',
        'url': 'https://rescued.omnipathdb.org/phosphosite/'\
            'Regulatory_sites.gz',
    },
    'psite_bp': {
        'label': 'PhosphoSite kinase substrates in BioPAX format',
        'url_old': 'http://www.phosphosite.org/downloads/'\
            'Kinase_substrates.owl.gz',
        'url': 'https://rescued.omnipathdb.org/phosphosite/'\
            'Kinase_substrates.owl.gz',
    },
    'psite_ac': {
        'label': 'PhosphoSite acetylation sites',
        'url_old': 'http://www.phosphosite.org/downloads/'\
            'Acetylation_site_dataset.gz',
        'url': 'https://rescued.omnipathdb.org/phosphosite/'\
            'Acetylation_site_dataset.gz',
    },
    'psite_kin': {
        'label': 'PhosphoSite kinase-substrate interactions',
        'url_old': 'http://www.phosphosite.org/downloads/'\
            'Kinase_Substrate_Dataset.gz',
        'url': 'https://rescued.omnipathdb.org/phosphosite/'\
            'Kinase_Substrate_Dataset.gz',
    },
    'psite_me': {
        'label': 'PhosphoSite methylation sites',
        'url_old': 'http://www.phosphosite.org/downloads/'\
            'Methylation_site_dataset.gz',
        'url': 'https://rescued.omnipathdb.org/phosphosite/'
            'Methylation_site_dataset.gz',
    },
    'psite_ga': {
        'label': 'PhosphoSite O-GalNAc sites',
        'url_old': 'http://www.phosphosite.org/downloads/'\
            'O-GalNAc_site_dataset.gz',
        'url': 'https://rescued.omnipathdb.org/phosphosite/'
            'O-GalNAc_site_dataset.gz',
    },
    'psite_gl': {
        'label': 'PhosphoSite O-GlcNAc sites',
        'url_old': 'http://www.phosphosite.org/downloads/'\
            'O-GlcNAc_site_dataset.gz',
        'url': 'https://rescued.omnipathdb.org/phosphosite/'\
            'O-GlcNAc_site_dataset.gz',
    },
    'psite_p': {
        'label': 'PhosphoSite phosphorylation sites',
        'url_old': 'http://www.phosphosite.org/downloads/'\
            'Phosphorylation_site_dataset.gz',
        'url': 'https://rescued.omnipathdb.org/phosphosite/'\
            'Phosphorylation_site_dataset.gz',
    },
    'psite_sm': {
        'label': 'Sumoylation sites',
        'url_old': 'http://www.phosphosite.org/downloads/'\
            'Sumoylation_site_dataset.gz',
        'url': 'https://rescued.omnipathdb.org/phosphosite/'\
            'Sumoylation_site_dataset.gz',
    },
    'psite_ub': {
        'label': 'Ubiquitination sites',
        'url_old': 'http://www.phosphosite.org/downloads/'\
            'Ubiquitination_site_dataset.gz',
        'url': 'https://rescued.omnipathdb.org/phosphosite/'\
            'Ubiquitination_site_dataset.gz',
    },
    'proteomic_ielm': {
        'label': 'Proteomic iELM',
        'url': 'http://i.elm.eu.org/test_submit/'
    },
    'ielm_domains': {
        'label': 'List of domains form iELM',
        'url': 'http://i.elm.eu.org/domains/'
    },
    'domino': {
        'label': 'Domino PPI and domain-motif database in MI-TAB format',
        'url': 'ftp://mint.bio.uniroma2.it/pub/domino/release/mitab/'
        '2009-10-22/2009-10-22-domino-full-binary.mitab26',
        'rescued': 'http://rescued.omnipathdb.org/'\
            'domino_2009-10-22-full-binary.mitab26.gz',
    },
    'hprd_all': {
        'label': 'HPRD all data in flat files',
        'url': 'http://www.hprd.org/RELEASE9/HPRD_FLAT_FILES_041310.tar.gz',
        'url_rescued': 'https://rescued.omnipathdb.org/'
            'HPRD_FLAT_FILES_041310.tar.gz',
        'ptm_file': 'FLAT_FILES_072010/POST_TRANSLATIONAL_MODIFICATIONS.txt',
        'int_file': 'FLAT_FILES_072010/BINARY_PROTEIN_PROTEIN_INTERACTIONS.txt'
    },
    'p_elm': {
        'label': 'phosphoELM',
        'url':
        'http://phospho.elm.eu.org/dumps/phosphoELM_vertebrate_latest.dump.tgz',
        'psites': 'phosphoELM_vertebrate_'
    },
    'p_elm_kin': {
        'label': 'List of kinases from phosphoELM',
        'url': 'http://phospho.elm.eu.org/kinases.html'
    },
    'elm_inst': {
        'label': 'List of ELM instances',
        'url_old': 'http://elm.eu.org/elms/browse_instances.tsv?q=*',
        'url': 'http://elm.eu.org/instances.tsv?q=*',
    },
    'elm_class': {
        'label': 'List of ELM classes',
        'url_old': 'http://elm.eu.org/elms/browse_elms.tsv',
        'url': 'http://elm.eu.org/elms/elms_index.tsv',
    },
    'dbptm_benchmark': {
        'label': 'dbPTM is a PTM database compiled from multiple other dbs',
        'urls': [
            'http://dbptm.mbc.nctu.edu.tw/Benchmark/N-linked_Glycosylation.tgz',
            'http://dbptm.mbc.nctu.edu.tw/Benchmark/N6-succinyllysine.tgz',
            'http://dbptm.mbc.nctu.edu.tw/Benchmark/O-linked_Glycosylation.tgz',
            'http://dbptm.mbc.nctu.edu.tw/Benchmark/Phosphorylation.tgz',
            'http://dbptm.mbc.nctu.edu.tw/Benchmark/Phosphorylation_CDK1.tgz',
            'http://dbptm.mbc.nctu.edu.tw/Benchmark/Phosphorylation_CK2.tgz',
            'http://dbptm.mbc.nctu.edu.tw/Benchmark/Phosphorylation_MAPK1.tgz',
            'http://dbptm.mbc.nctu.edu.tw/Benchmark/Phosphorylation_PKA.tgz',
            'http://dbptm.mbc.nctu.edu.tw/Benchmark/Phosphorylation_PKC.tgz',
            'http://dbptm.mbc.nctu.edu.tw/Benchmark/S-nitrosylation.tgz',
            'http://dbptm.mbc.nctu.edu.tw/Benchmark/Amidation.tgz',
            'http://dbptm.mbc.nctu.edu.tw/Benchmark/Hydroxylation.tgz',
            'http://dbptm.mbc.nctu.edu.tw/Benchmark/Acetylation.tgz',
            'http://dbptm.mbc.nctu.edu.tw/Benchmark/Methylation.tgz'
        ]
    },
    'dbptm': {
        'label': 'dbPTM is a PTM database compiled from multiple other dbs',
        'urls': [
            'http://dbptm.mbc.nctu.edu.tw/download/N-linked.tgz',
            'http://dbptm.mbc.nctu.edu.tw/download/O-linked.tgz',
            'http://dbptm.mbc.nctu.edu.tw/download/C-linked.tgz',
            'http://dbptm.mbc.nctu.edu.tw/download/Phosphorylation.tgz',
            'http://dbptm.mbc.nctu.edu.tw/download/Acetylation.tgz',
            'http://dbptm.mbc.nctu.edu.tw/download/Methylation.tgz',
            'http://dbptm.mbc.nctu.edu.tw/download/Myristoylation.tgz',
            'http://dbptm.mbc.nctu.edu.tw/download/Palmitoylation.tgz',
            'http://dbptm.mbc.nctu.edu.tw/download/Prenylation.tgz',
            'http://dbptm.mbc.nctu.edu.tw/download/Carboxylation.tgz',
            'http://dbptm.mbc.nctu.edu.tw/download/Sulfation.tgz',
            'http://dbptm.mbc.nctu.edu.tw/download/Ubiquitylation.tgz',
            'http://dbptm.mbc.nctu.edu.tw/download/Sumoylation.tgz',
            'http://dbptm.mbc.nctu.edu.tw/download/Nitrosylation.tgz',
        ],
        'url': 'http://dbptm.mbc.nctu.edu.tw/download/experiment/%s.txt.gz',
        'datasets': [
            'Phosphorylation',
            'Acetylation',
            'Ubiquitination',
            'Succinylation',
            'Methylation',
            'Malonylation',
            'N-linkedGlycosylation',
            'O-linkedGlycosylation',
            'Sumoylation',
            'S-nitrosylation',
            'Glutathionylation',
            'Amidation',
            'Hydroxylation',
            'PyrrolidoneCarboxylicAcid',
            'Glutarylation',
            'Palmitoylation',
            'Gamma-carboxyglutamicAcid',
            'Crotonylation',
            'Oxidation',
            'Myristoylation',
            'C-linkedGlycosylation',
            'Sulfation',
            'Formylation',
            'Citrullination',
            'GPI-anchor',
            'Nitration',
            'S-diacylglycerol',
            'Carboxylation',
            'Lipoylation',
            'Carbamidation',
            'Neddylation',
            'Pyruvate',
            'S-linkedGlycosylation',
        ],
        'old_table': 'http://rescued.omnipathdb.org/old_dbptm.tab',
    },
    'phosnw': {
        'label': 'Human kinase-substrate relationships and phosphosites',
        'url': 'http://phosphonetworks.org/download/highResolutionNetwork.csv'
    },
    'kegg_pws': {
        'label': 'KEGG Pathways and KEGG MEDICUS',
        'list_url': 'http://www.genome.jp/kegg/pathway.html',
        'kgml_url':
        'http://www.kegg.jp/kegg-bin/download?entry=%s&format=kgml',
        'biopax_l3': 'http://www.pathwaycommons.org/archives/PC2/'
            'v8/PathwayCommons.8.kegg.BIOPAX.owl.gz',
        'kgml_url_2': 'http://rest.kegg.jp/get/%s/kgml',
        'medicus': 'ftp://ftp.genome.jp/pub/kegg/medicus/network/network',
        'dbget': 'https://www.kegg.jp/dbget-bin/www_bget?%s',
        'pw_annot': 'https://www.pathwaycommons.org/archives/PC2/v12/'
            'PathwayCommons12.kegg.uniprot.gmt.gz',
    },
    'kegg_api': {
        'label': 'KEGG API',
        'url': 'https://rest.kegg.jp/%s'
    },
    'pathbank': {
        'label': 'A functional annotation and process description network '
            'database.',
        'pw_annot': 'https://pathbank.org/downloads/'
            'pathbank_all_proteins.csv.zip',
    },
    'depod': {
        'label': 'Dephosphorylation substrates and sites',
        'urls': [
            'http://depod.bioss.uni-freiburg.de/download/DEPOD_201408'
            '_human_phosphatase-substrate.txt',
            'http://depod.bioss.uni-freiburg.de/download/DEPOD_201405'
            '_human_phosphatase-substrate.mitab'
        ]
    },
    'mimp': {
        'label': 'Kinase-substrate relationships',
        'url': 'http://mimp.baderlab.org/fetch_data/phosphorylation_data'
        '.tab/phosphorylation_data.tab'
    },
    'unip_iso': {
        'label': 'Isoform sequences from UniProt',
        'url_old': 'ftp://ftp.uniprot.org/pub/databases/uniprot/'
            'current_release/knowledgebase/complete/'
            'uniprot_sprot_varsplic.fasta.gz',
        'url': 'ftp://ftp.expasy.org/databases/uniprot/current_release/'
            'knowledgebase/complete/uniprot_sprot_varsplic.fasta.gz',
    },
    'kinclass': {
        'label': 'Kinase families and groups',
        'url': 'http://kinase.com/static/colt/data/human/kinome/'
            'tables/Table%20S2.txt',
        'rescued': 'https://rescued.omnipathdb.org/kinase.com__Table_S2.txt',
    },
    'protdb_exp': {
        'label': 'Expression data from ProteomicsDB',
        'url': 'https://www.proteomicsdb.org/proteomicsdb/logic/api/'
        'proteinexpression.xsodata/InputParams(PROTEINFILTER='
        '%%27%s%%27,MS_LEVEL=%u,TISSUE_ID_SELECTION=%%27%%27,'
        'TISSUE_CATEGORY_SELECTION=%%27tissue;fluid%%27,SCOPE_SELECTION=%u,'
        'GROUP_BY_TISSUE=1,CALCULATION_METHOD=0,EXP_ID=-1)/Results?'
        '$select=UNIQUE_IDENTIFIER,TISSUE_ID,TISSUE_NAME,TISSUE_SAP_SYNONYM,'
        'SAMPLE_ID,SAMPLE_NAME,AFFINITY_PURIFICATION,EXPERIMENT_ID,'
        'EXPERIMENT_NAME,EXPERIMENT_SCOPE,EXPERIMENT_SCOPE_NAME,PROJECT_ID,'
        'PROJECT_NAME,PROJECT_STATUS,UNNORMALIZED_INTENSITY,'
        'NORMALIZED_INTENSITY,MIN_NORMALIZED_INTENSITY,'
        'MAX_NORMALIZED_INTENSITY,SAMPLES&$format=json',
        'subs': ['uniprot', 'ms_level', 'scope']
    },
    'protdb_tis': {
        'label': 'Get all tissues where a given protein is expressed',
        'url': 'https://www.proteomicsdb.org/proteomicsdb/logic/api/'
        'proteinspertissue.xsodata/InputParams(TISSUE_ID='
        '%%27%s%%27,CALCULATION_METHOD=0,SWISSPROT_ONLY=%u,'
        'NO_ISOFORM=%u)/Results?$select=ENTRY_NAME,UNIQUE_IDENTIFIER,DATABASE,'
        'PROTEIN_DESCRIPTION,PEPTIDES,SAMPLE_NAME,SAMPLE_DESCRIPTION,'
        'UNNORMALIZED_EXPRESSION,NORMALIZED_EXPRESSION&$format=xml',
        'subs': ['bto', 'swissprot_only', 'isoform']
    },
    'abs': {
        'label': '',
        'url': 'http://genome.crg.es/datasets/abs2005/data/abs.gff'
    },
    'uniprot_sec': {
        'label': 'Secondary UniProt ACs',
        'url_old': 'ftp://ftp.uniprot.org/pub/databases/uniprot/'
            'current_release/knowledgebase/complete/docs/sec_ac.txt',
        'url': 'ftp://ftp.expasy.org/databases/uniprot/current_release/'
            'knowledgebase/complete/docs/sec_ac.txt',
    },
    'uniprot_idmap_ftp': {
        'label': 'Human ID mapping from UniProt',
        'url': 'ftp://ftp.uniprot.org/pub/databases/uniprot/current_release/'
        'knowledgebase/idmapping/by_organism/HUMAN_9606_idmapping.dat.gz'
    },
    'uniprot_idmap': {
        'label': 'ID mapping from UniProt',
        'url': 'http://uniprot.org/mapping/'
    },
    'pazar': {
        'label': 'TF-target gene lists from PAZAR',
        'url': 'http://www.pazar.info/tftargets/tftargets.zip',
        'url_rescued': 'http://rescued.omnipathdb.org/pazar_tftargets.zip',
    },
    'htri': {
        'label': 'TF-target gene lists from HTRI',
        'url': 'https://rescued.omnipathdb.org/HTRIdb.csv',
        'url_old1': 'http://www.lbbc.ibb.unesp.br/htri/datasHTRIdb?down=3',
        'url_old2': 'http://www.lbbc.ibb.unesp.br/htri/consulta?'\
            'type=1&all=true&down=3&iconss1.x=57&iconss1.y=48',
        'init_url': 'http://www.lbbc.ibb.unesp.br/htri/consulta?'\
            'type=1&all=true&down=3',
    },
    'oreganno_old': {
        'label': 'TF-target gene lists from ORegAnno, previous version',
        'url': 'http://www.oreganno.org/oregano/htdocs'
        '/data/oreganno_UCSC_08Nov10.txt.gz'
    },
    'oreganno': {
        'label': 'TF-target gene lists from ORegAnno',
        'url_old': 'http://py-gi1.stanford.edu:8080/oregano/htdocs/'
        'downloads/ORegAnno_Combined_2015.09.16.tsv',
        'url': 'http://www.oreganno.org/dump/'\
            'ORegAnno_Combined_2016.01.19.tsv',
    },
    'cpdb': {
        'label': 'All human interactions from ConsensusPathDB',
        'url':
        'http://cpdb.molgen.mpg.de/download/ConsensusPathDB_human_PPI.gz'
    },
    'goa': {
        'label': 'UniProt GO annotations from GOA',
        'go_url': 'http://geneontology.org/gene-associations/goa_%s.gaf.gz',
        'ebi_url_old': 'ftp://ftp.ebi.ac.uk/pub/'
            'databases/GO/goa/%s/goa_%s.gaf.gz',
        'ebi_url': 'https://ftp.ebi.ac.uk/pub/databases/GO/'
            'goa/%s/goa_%s.gaf.gz',
    },
    'quickgo_old': {
        'label': 'UniProt GO annotations from QuickGO',
        'url': 'http://www.ebi.ac.uk/QuickGO/GAnnotation?format=tsv&'
        'limit=-1%s&termUse=%s&tax=%u&col=proteinID,goID,goName,aspect'
    },
    'quickgo': {
        'label': 'UniProt GO annotations from QuickGO',
        'url': 'https://www.ebi.ac.uk/QuickGO/services/annotation/'\
        'downloadSearch?includeFields=goName,name&taxonId=%u'
        '&aspect=%s%s'
    },
    'quickgo_rest': {
        'label': 'REST API of the QuickGO Gene Ontology server',
        'graph': 'https://www.ebi.ac.uk/QuickGO/services/ontology/'\
            'go/terms/graph?startIds=%s,relations=%s',
        'terms': 'https://www.ebi.ac.uk/QuickGO/services/ontology/'\
            'go/terms?page=%u',
        'annot': 'https://www.ebi.ac.uk/QuickGO/services/annotation/'\
            'downloadSearch?'\
            'includeFields=goName&'\
            'includeFields=taxonName&'\
            'includeFields=name&'\
            'aspect=%s&'\
            'goUsageRelationships=%s&'\
            'taxonId=%u&'\
            'limit=100&'\
            'page=%u',
        'desc': 'https://www.ebi.ac.uk/QuickGO/services/ontology/'\
            'go/terms/%s/descendants%s',
    },
    'quickgo_desc': {
        'label': 'UniProt GO annotations from QuickGO',
        'url': 'https://www.ebi.ac.uk/QuickGO/services/annotation/'\
        'downloadSearch?includeFields=goName,name&taxonId=%u'\
        '&goUsage=descendants&goId=%s'
    },
    'goose': {
        'label': 'Legacy MySQL query interface of AmiGO',
        'url': 'http://amigo.geneontology.org/goose?query=%s'\
            '&mirror=bbop&limit=0&format=text',
    },
    'golr': {
        'label': 'AmiGO Solr service URL',
        'url': 'http://golr.berkeleybop.org/select%s'
    },
    'goslim_gen': {
        'label': 'Generic GOSlim from GO Consortium',
        'url':
        'http://www.geneontology.org/ontology/subsets/goslim_generic.obo'
    },
    'go': {
        'label': 'The whole Gene Ontology',
        'url': 'http://purl.obolibrary.org/obo/go.obo'
    },
    'netpath_names': {
        'label': 'NetPath numeric pathway IDs can be translated to '
        'pathway names only by extracting them from HTML....',
        'url': 'http://www.netpath.org/browse'
    },
    'netpath_pw': {
        'label': 'NetPath pathway page',
        'mainpage': 'http://mirror.netpath.org/index.html',
        'url': 'http://mirror.netpath.org/pathways?path_id=NetPath_%u'
    },
    'netpath_psimi': {
        'label': 'Batch download of NetPath pathways in PSI-MI format',
        'url': 'http://rescued.omnipathdb.org/NetPath_PSI-MI.zip'
    },
    'netpath_bp': {
        'label': 'Netpath pathways one by one in BioPAX level 3 format',
        'biopax_l3': 'http://www.netpath.org/data/biopax/NetPath_%u.owl'
    },
    'proteomemap': {
        'label':
        'Human Proteome Map: Mass-spec expression data in '\
            'healthy human tissues',
        'url':
        'http://www.humanproteomemap.org/Download_HPM/HPM_protein_level_'
            'expression_matrix_Kim_et_al_052914.csv'
    },
    'proteinatlas': {
        'label': 'Human Protein Atlas: Immuncytochemistry expression data in '
            'healthy human cells or cancer cells or cell lines',
        'normal': 'http://www.proteinatlas.org/download/'\
            'normal_tissue.tsv.zip',
        'pathology': 'http://www.proteinatlas.org/download/pathology.tsv.zip',
        'subcell': 'https://www.proteinatlas.org/download/'\
            'subcellular_location.tsv.zip',
        'secretome_old': 'https://stke.sciencemag.org/highwire/filestream/'\
            '216463/field_highwire_adjunct_files/1/aaz0274_Data_file_S2.xlsx',
        'secretome': 'https://www.science.org/action/downloadSupplement?'\
            'doi=10.1126%2Fscisignal.aaz0274&'\
            'file=aaz0274_data_file_s2.xlsx',
        'ig_genes': 'https://stke.sciencemag.org/highwire/filestream/'\
            '216463/field_highwire_adjunct_files/0/aaz0274_Data_file_S1.xlsx',

    },
    'lincs-compounds': {
        'label':
        'List of small molecules in LINCS with synonyms and PubChem IDs',
        'url': 'http://lincs.hms.harvard.edu/db/datasets/20000/smallmolecules'
            '?search=&output_type=.csv'
    },
    'pubmed-eutils': {
        'label': 'Retrieving summary of PubMed records',
        'url': 'https://eutils.ncbi.nlm.nih.gov/entrez/eutils/esummary.fcgi',
        'conv': (
            'https://www.ncbi.nlm.nih.gov/pmc/utils/idconv/'
            'v1.0/?ids=%s&format=json'
        )
    },
    'pubmed': {
        'label': 'PubMed baseurl',
        'url': 'http://www.ncbi.nlm.nih.gov/pubmed/%s'
    },
    'hpmr': {
        'label': 'Human Plasma Membrane Receptome',
        'url':
            'http://www.receptome.org/SearchDB/findGenes.asp?textName='
    },
    'tfcensus': {
        'label': 'A census of human transcription factors (Vaquerizas 2009)',
        'url': (
            r'https://static-content.springer.com/esm/'
            r'art%3A10.1038%2Fnrg2538/MediaObjects/'
            r'41576_2009_BFnrg2538_MOESM6_ESM.txt'
        )
    },
    'tfcheckp': {
        'label': 'A comprehensive list of transcription factors',
        'url':
        'http://www.tfcheckpoint.org/data/TFCheckpoint_download_180515.txt'
    },
    'gtp': {
        'label': 'Guide to Pharmacology: ligand-receptor interactions',
        'url': 'http://www.guidetopharmacology.org/DATA/interactions.csv',
    },
    'giant': {
        'label': 'JSON network from GIANT by gene based query',
        'init_url': 'http://giant.princeton.edu/',
        'url':
        'http://giant.princeton.edu/contexts/integration/'\
            'query/%u/?%s&prior=0.1'
    },
    'msigdb': {
        'label': 'Molecular Signatures Database',
        'login1': 'https://www.gsea-msigdb.org/gsea/login',
        'login2': 'https://www.gsea-msigdb.org/gsea/j_spring_security_check',
        'url': 'https://www.gsea-msigdb.org/gsea/msigdb/'
            'download_file.jsp?filePath=/msigdb/release/'
            '%s.%s/%s.v%s.%s.%s.gmt',
        'coll': 'https://www.gsea-msigdb.org/gsea/msigdb/collections.jsp',
        'url_stem': 'https://www.gsea-msigdb.org/gsea/%s',
        'one_set': 'hhttps://www.gsea-msigdb.org/gsea/msigdb/'
            'download_geneset.jsp?geneSetName=%s&fileType=txt',
        'url_all': 'https://www.gsea-msigdb.org/gsea/msigdb/'\
            'download_file.jsp?filePath=/msigdb/release/7.5.1/'\
            'msigdb_v7.5.1_files_to_download_locally.zip',
    },
    'msigdb_old': {
        'label': 'Molecular Signatures Database',
        'login1': 'http://software.broadinstitute.org/gsea/login.jsp',
        'login2':
        'http://software.broadinstitute.org/gsea/j_spring_security_check',
        'url': 'http://software.broadinstitute.org/gsea/msigdb/'
        'download_file.jsp?filePath=/resources/msigdb/7.0/%s.v7.0.%s.gmt',
        'coll': 'http://www.broadinstitute.org/gsea/msigdb/collections.jsp',
        'url_stem': 'http://www.broadinstitute.org/gsea/%s',
        'one_set':
        'http://www.broadinstitute.org/gsea/msigdb/download_geneset.jsp?'
        'geneSetName=%s&fileType=txt',
        'url_all': 'http://software.broadinstitute.org/gsea/msigdb/'\
            'download_file.jsp?filePath=/resources/msigdb/7.0/'\
            'msigdb_v7.0_files_to_download_locally.zip',
    },
    'disgenet': {
        'api_url': 'https://www.disgenet.org/api',
        'disease_id_mappings': 'https://www.disgenet.org/static/disgenet_ap1/files/downloads/disease_mappings.tsv.gz',
        'variant_gene_mappings': 'https://www.disgenet.org/static/disgenet_ap1/files/downloads/variant_to_gene_mappings.tsv.gz',
        'annotation_label': 'Disease-gene associations',
        'annotations': 'http://www.disgenet.org/static/disgenet_ap1/files/'\
            'downloads/%s_gene_disease_associations.tsv.gz',
        'annotation_datasets': ['curated', 'literature', 'befree', 'all'],
    },
    'hsn': {
        'label': 'The Wang Human Signaling Network',
        'rescued': (
            'http://rescued.omnipathdb.org/WangLab_HumanSignalingNet_v6.csv'
        ),
        'researchgate': 'https://www.researchgate.net/profile/Edwin-Wang-6/'
            'publication/264488606_Human_Signaling_Network_Version_6/data/'
            '53e102ed0cf2235f35271ea3/'
            'HuamnSignalingNet-v6.csv?origin=publication_detail',
    },
    'li2012': {
        'label': 'Human Phosphotyrosine Signaling Network',
        'url': 'http://genome.cshlp.org/content/suppl/2011/12/27/'
        'gr.128819.111.DC1/Supplementary_files_S1-S5.xls'
    },
    'trip': {
        'label': 'The TRP channel database',
        'base': 'http://www.trpchannel.org/',
        'base_rescued': 'https://rescued.omnipathdb.org/trip/main.html',
        'show': 'http://www.trpchannel.org/proteins/show?id=%s',
        'show_rescued': 'https://rescued.omnipathdb.org/trip/show-%s.html',
        'intr': 'http://www.trpchannel.org/interactions/show?trp=%s&'
        'interactor=%s',
        'url': 'http://www.trpchannel.org/20141116.csv',
        'json': 'http://www.trpchannel.org/proteins/getjson'
    },
    'signor': {
        'label': 'SIGNOR pathways',
        'list_url': 'https://signor.uniroma2.it/downloads.php',
        'base_url': 'https://signor.uniroma2.it/%s',
        'all_url': 'https://signor.uniroma2.it/DownloadServlet?action=all',
        'all_url_new': 'https://signor.uniroma2.it/download_entity.php',
        'complexes': 'https://signor.uniroma2.it/download_complexes.php',
    },
    'hiii14': {
        'label': 'Rolland et al 2014, Human Interactome II',
        'url':
        'http://www.cell.com/cms/attachment/2021150198/2041343422/mmc3.xlsx',
        'article_url': 'https://www.cell.com/cell/fulltext/'
            'S0092-8674(14)01422-6',
    },
    'kinome': {
        'label': 'List of human kinases',
        'url': 'http://kinase.com/static/colt/data/human/kinome/tables/'
            'Kincat_Hsap.08.02.xls',
        'rescued': 'https://rescued.omnipathdb.org/Kincat_Hsap.08.02.xls',
    },
    'phosphatome': {
        'label': 'List of human and other phosphatases',
        'webpage': 'http://phosphatome.net/3.0',
        'url_from_page': 'https://www.science.org/doi/suppl/10.1126/'\
            'scisignal.aag1796/suppl_file/aag1796_tables_s1_to_s23.zip',
        'url': 'https://www.science.org/action/downloadSupplement?'
            'doi=10.1126%2Fscisignal.aag1796&'
            'file=aag1796_tables_s1_to_s23.zip',
    },
    'dgidb': {
        'label': 'Druggable genes compiled from multiple resources',
        'main_url': 'http://dgidb.genome.wustl.edu/search_categories',
        'url': 'http://dgidb.genome.wustl.edu/druggable_gene_categories/%s?'
            'sources=BaderLabGenes,CarisMolecularIntelligence,'
            'FoundationOneGenes,GO,GuideToPharmacologyGenes,HopkinsGroom,'
            'MskImpact,RussLampel,dGene',
        'categories': 'https://www.dgidb.org/data/monthly_tsvs/'
            '2021-Jan/categories.tsv',
        'interactions': 'https://www.dgidb.org/data/monthly_tsvs/'
            '2022-Feb/interactions.tsv',
    },
    'reactome': {
        'label': 'The Reactome reaction network database',
        'sbml':
        'https://reactome.org/download/current/homo_sapiens.3.1.sbml.tgz',
        'biopax_l3': 'https://reactome.org/download/current/biopax.zip',
        'biopax_l2': 'https://reactome.org/download/current/biopax2.zip',
    },
    'acsn': {
        'label': 'Atlas of Cancer Signaling Networks',
        'biopax_l3': 'https://acsn.curie.fr/files/acsn_v1.1.owl',
        'sif': 'https://acsn.curie.fr/files/acsn_ppi.sif',
        'ppi': 'http://rescued.omnipathdb.org/acsn_ppi.txt',
        'names': 'http://rescued.omnipathdb.org/acsn_names.gmt',
    },
    'nci-pid': {
        'label': 'National Cancer Institute -- Pathway Interaction Database',
        'biopax_l3':
        'ftp://ftp1.nci.nih.gov/pub/PID/BioPAX_Level_3/'\
            'NCI-Nature_Curated.bp3.owl.gz'
    },
    'panther': {
        'label': 'PANTHER pathways',
        'biopax_l3':
        'ftp://ftp.pantherdb.org//pathway/current_release/BioPAX.tar.gz'
    },
    'laudanna': {
        'label':
        'Directionality and effect information inferred from multiple'\
            ' sources by Laudanna Lab',
        'sigflow':
        'http://dp.univr.it/~laudanna/LCTST/downloads/files/SignalingFlow.EA',
        'sigdir':
        'http://dp.univr.it/~laudanna/LCTST/downloads/files/'\
            'SignalingDirection.EA',
        'sigdir_rescued': 'https://rescued.omnipathdb.org/'\
            'Laudanna_SignalingDirection.EA',
        'sigflow_rescued': 'https://rescued.omnipathdb.org/'\
            'Laudanna_SignalingFlow.EA',
    },
    'biogrid': {
        'label': 'BioGRID version 2 tab format',
        'mv': 'http://thebiogrid.org/downloads/archives/Latest%20Release/'\
            'BIOGRID-MV-Physical-LATEST.tab2.zip',
        'all': 'http://thebiogrid.org/downloads/archives/Latest%20Release/'\
            'BIOGRID-ALL-LATEST.tab2.zip'
    },
    'wang': {
        'label':
        'Human Signaling Network compiled by Wang Group, version 6 (2014)',
        'old_url': 'http://www.bri.nrc.ca/wang/cancerMap/'
            'HumanSignalingNetwork_v6.csv',
        'rescued': 'https://rescued.omnipathdb.org/'
            'WangLab_HumanSignalingNetwork_v6-format2.csv',
        'cui': 'https://www.embopress.org/action/downloadSupplement?'
            'doi=10.1038%2Fmsb4100200&file=msb4100200-sup-0010.xls',
        'cui_init': 'https://www.embopress.org/doi/full/10.1038/msb4100200',
    },
    'graphviz': {
        'label': 'List of Graphviz attributes',
        'url': 'http://www.graphviz.org/doc/info/attrs.html'
    },
    'hid': {
        'label': 'CCSB Human Interactome Project',
        'lit-bm-13': 'http://interactome.dfci.harvard.edu/H_sapiens/'
            'download/Lit-BM-13.tsv',
        'hi-ii-14':
        'http://interactome.dfci.harvard.edu/H_sapiens/download/HI-II-14.psi',
        'hi-i-05':
        'http://interactome.dfci.harvard.edu/H_sapiens/download/HI-I-05.psi',
        'lit-bm-17': 'https://rescued.omnipathdb.org/LitBM-17.psi',
        'lit-bm': 'http://www.interactome-atlas.org/data/Lit-BM.tsv',
        'huri': 'http://www.interactome-atlas.org/data/HuRI.psi',
        'hi-union': 'http://www.interactome-atlas.org/data/HI-union.psi',
        'yang-2016': 'http://www.interactome-atlas.org/data/Yang-16.psi',
        'hi-i-05-pmi': 'http://www.interactome-atlas.org/data/H-I-05.psi',
        'hi-ii-14-pmi': 'http://www.interactome-atlas.org/data/HI-II-14.psi',
        'yu-2011': 'http://www.interactome-atlas.org/data/Yu-11.psi',
    },
    'ca1': {
        'label': 'Supplementary Online Materials for Ma\'ayan 2005',
        'url_old': 'http://science.sciencemag.org/highwire/filestream/586741/'
            'field_highwire_adjunct_files/1/Maayan_SOM_External_Files.zip',
        'url': 'https://www.science.org/action/downloadSupplement?'
            'doi=10.1126%2Fscience.1108876&'
            'file=maayan_som_external_files.zip',
    },
    'ccmap': {
        'label': 'Cancer Cell Map from PathwayCommons 2011 snapshot',
        'edges':
        'http://www.pathwaycommons.org/archives/PC1/last_release-2011/'\
            'tab_delim_network/by_source/cell-map-edge-attributes.txt.zip',
        'nodes':
        'http://www.pathwaycommons.org/archives/PC1/last_release-2011/'\
            'tab_delim_network/by_source/cell-map-node-attributes.txt.zip'
    },
    'pathguide': {
        'label':
        'Collection of metabolic and signaling pathway and molecular '\
            'interaction resources',
        'url':
        'http://pathguide.org/fullrecord.php?organisms=all&'\
            'availability=all&standards=all&order=alphabetic&DBID=%u'
    },
    'cgc': {
        'label': 'Cancer Gene Census: list of cancer related (driver) genes',
        'host': 'sftp-cancer.sanger.ac.uk',
        'file': '/files/grch38/cosmic/v76/cancer_gene_census.csv',
        'url_new': 'https://cancer.sanger.ac.uk/cosmic/file_download/'
            'GRCh38/cosmic/v94/cancer_gene_census.csv',
    },
    'havugimana': {
        'label': 'Census of human soluble protein complexes',
        'url': 'https://www.cell.com/cms/10.1016/j.cell.2012.08.011/'
            'attachment/852fdb4f-ef77-4001-b513-a6687e6e070f/mmc3.xls',
        'article': 'https://www.cell.com/fulltext/S0092-8674(12)01006-9',
    },
    'matrixdb': {
        'label': 'MatrixDB in house curated interactions, PSI-MI tab format',
        'old_url': 'http://matrixdb.ibcp.fr/download/matrixdb_CORE.tab.gz',
        'url': 'http://matrixdb.univ-lyon1.fr/download/matrixdb_CORE.tab.gz',
        'ecm_proteins': 'http://matrixdb.univ-lyon1.fr/'\
            'download//proteins_ECM.csv',
        'secreted_proteins': 'http://matrixdb.univ-lyon1.fr/'
            'download//proteins_Secreted.csv',
        'membrane_proteins': 'http://matrixdb.univ-lyon1.fr/'
            'download//proteins_Membrane.csv',
    },
    'innatedb': {
        'label': 'InnateDB PSI-MI tab',
        'url':
        'http://innatedb.com/download/interactions/innatedb_ppi.mitab.gz'
    },
    'dip': {
        'label': 'DIP PSI-MI tab',
        'login': 'http://dip.doe-mbi.ucla.edu/dip/Login.cgi',
        'url_old': 'http://dip.mbi.ucla.edu/dip/file?'
            'ds=current&fn=Hsapi20170205%s&ff=txt',
        'ik': 'http://dip.doe-mbi.ucla.edu/dip/DIPview.cgi?IK=%u',
        'url': 'https://dip.doe-mbi.ucla.edu/dip/File.cgi?FN=2017/tab25/'
            'Hsapi20170205.txt.gz',
        'url_rescued': 'https://rescued.omnipathdb.org/dip/'
            'Hsapi20170205%s.txt.gz',
    },
    'vaquerizas2009': {
        'label': 'A census of human transcription factors: function, '
        'expression and evolution; Supplementary Table S3',
        'url': (
            r'https://static-content.springer.com/esm/'
            r'art%3A10.1038%2Fnrg2538/MediaObjects/'
            r'41576_2009_BFnrg2538_MOESM6_ESM.txt'
        ),
    },
    'spike': {
        'label': 'SPIKE database XML',
        'url': 'http://www.cs.tau.ac.il/~spike/download/LatestSpikeDB.xml.zip'
    },
    'mppi': {
        'label': 'MIPS PPI full download',
        'url': 'http://mips.helmholtz-muenchen.de/proj/ppi/data/mppi.gz',
        'url_rescued': 'https://rescued.omnipathdb.org/mppi.gz',
    },
    'negatome': {
        'label': 'Negatome manually curated non-interacting protein pairs',
        'manual':
        'http://mips.helmholtz-muenchen.de/proj/ppi/negatome/manual.txt'
    },
    'macrophage': {
        'label': 'Macrophage Pathways; Raza 2010, Supplementary Materials 1',
        'url': r'https://static-content.springer.com/esm/art%3A10.1186%2F1752-'
        r'0509-4-63/MediaObjects/12918_2010_452_MOESM2_ESM.XLS'
    },
    'intact': {
        'label': 'IntAct entire database PSI-MI tab',
        'mitab': 'ftp://ftp.ebi.ac.uk/pub/databases/intact/'
        'current/psimitab/intact.zip'
    },
    'death': {
        'label': 'DeathDomain webpage',
        'url_dead': 'http://www.deathdomain.org/proteins/show?family=%s',
        'url_alive': 'http://rescued.omnipathdb.org/deathdomain.tsv',
    },
    'string': {
        'label': 'STRING',
        'actions': 'https://stringdb-static.org/download/'
            'protein.actions.v11.0/%u.protein.actions.v11.0.txt.gz',
        'links': 'https://stringdb-static.org/download/protein.links.detailed.v11.5/%u'
            '.protein.links.detailed.v11.5.txt.gz',
        'physical_links': 'https://stringdb-static.org/download/protein.physical.links.detailed.v11.5/%u'
            '.protein.physical.links.detailed.v11.5.txt.gz',
        'species': 'https://stringdb-static.org/download/species.v11.5.txt'
    },
    'wikipw': {
        'label': 'WikiPathways human biopax',
        'biopax_l3_old': 'http://wikipathways.org//wpi/cache/wikipathways_'
            'Homo_sapiens_Curation-AnalysisCollection__owl.zip',
        'biopax_l3': 'http://data.wikipathways.org/20191010/gpml/'
            'wikipathways-20191010-gpml-Homo_sapiens.zip',
    },
    'pwcommons': {
        'label': 'PathwayCommons binary SIF files',
        'url': 'https://www.pathwaycommons.org/archives/PC2/v%u/'
            'PathwayCommons%u.%s.hgnc.sif.gz',
    },
    'homologene': {
        'label': 'NCBI HomoloGene data, recent release',
        'url': 'https://ftp.ncbi.nih.gov/pub/HomoloGene/'
            'current/homologene.data',
    },
    'mirbase' : {
        'label': 'miRBase: miRNA main reference database',
        'aliases_old': 'ftp://mirbase.org/pub/mirbase/CURRENT/aliases.txt.gz',
        'aliases': 'https://mirbase.org/ftp/CURRENT/aliases.txt.gz',
    },
    'mir2dis': {
        'label': 'miR2Disease experimentally validated'\
            'miRNA-target interactions',
        'url': 'http://watson.compbio.iupui.edu:8080'\
            '/miR2Disease/download/miRtar.txt',
        'url_rescued': 'http://rescued.omnipathdb.org/miR2Disease_miRtar.txt',
    },
    'mirdeathdb': {
        'label': 'miRDeathDB experimentally verified'\
            'miRNA-target interactions',
        'url': 'http://www.rna-world.org/mirdeathdb/data'\
            '/miRDeathDB_all_data.txt',
        'url_rescued': 'http://rescued.omnipathdb.org/miRDeathDB_all_data.txt'
    },
    'ncrdeathdb': {
        'label': 'Successor of miRDeathDB. Apoptosis related non-coding RNA'\
            ' literature curated regulatory interactions',
        'url': 'http://www.rna-society.org/ncrdeathdb/data/'\
            'allNcRNACelldeathData.txt',
        'url_rescued': 'https://rescued.omnipathdb.org/'
            'ncRDeathDB_allNcRNACelldeathData.txt',
    },
    'mirecords': {
        'label': 'miRecords experimentally validated'\
            'miRNA-target interactions',
        'url': 'http://c1.accurascience.com/miRecords/download_data.php?v=4',
        'url_rescued': 'http://rescued.omnipathdb.org/miRecords_v4.xls',
    },
    'mirtarbase': {
        'label': 'miRTarBase experimentally validated'\
            'miRNA-target interactions',
        'strong_old': 'http://mirtarbase.mbc.nctu.edu.tw/cache/download/'\
            '6.1/miRTarBase_SE_WR.xls',
        'strong': 'https://mirtarbase.cuhk.edu.cn/~miRTarBase/'\
            'miRTarBase_2019/cache/download/8.0/miRTarBase_SE_WR.xls',
        'all_old': 'http://mirtarbase.mbc.nctu.edu.tw/cache/download/'\
            '6.1/miRTarBase_MTI.xlsx',
        'all': 'https://mirtarbase.cuhk.edu.cn/~miRTarBase/miRTarBase_2019/'\
            'cache/download/8.0/miRTarBase_MTI.xlsx',
        'curated': 'https://mirtarbase.cuhk.edu.cn/~miRTarBase/'\
            'miRTarBase_2019/cache/download/8.0/MicroRNA_Target_Sites.xlsx',
    },
    'lncdisease': {
        'label': 'lncRNA and disease database: experimentally '\
            'verified lncRNA interactions',
        'url': 'http://210.73.221.6/files/images/ldd/data2.txt',
        'url_rescued': 'http://rescued.omnipathdb.org/LncRNADisease_data2.txt'
    },
    'lncrnadb': {
        'label': 'Literature curated lncRNA interactions',
        'url': 'http://lncrna.com/rest/all/nomenclature/species/association',
        'url_rescued': 'http://rescued.omnipathdb.org/'\
            'lncrnadb_association.xml',
    },
    'transmir': {
        'label': 'Literature curated TF-miRNA interactions',
        'url_old': 'http://www.cuilab.cn/files/images/transmir/'\
            'transmir_v1.2.txt',
        'url': 'http://www.cuilab.cn/files/images/transmir2/'
            'download/literature/hsa.tsv.gz',
    },
    'encode': {
        'label': 'Interaction data from the Nature ENCODE project',
        'tf-mirna': 'http://encodenets.gersteinlab.org/enets10.TF-miRNA.txt'
    },
    'imweb': {
        'label': 'Imweb interaction score/prediction',
        'url': 'https://www.intomics.com/inbio/map/api/'\
            'get_data?file=InBio_Map_core_2016_09_12.tar.gz',
        'login': 'https://www.intomics.com/inbio/api/login_guest?ref=&_=%u',
        'refresh': 'https://www.intomics.com/inbio/api/refresh?_=%u'
    },
    'rami': {
        'label': 'Ligand-receptor interactions from Ramilowski 2015',
        'url_old': 'https://media.nature.com/original/nature-assets/ncomms/'\
            '2015/150722/ncomms8866/extref/ncomms8866-s3.xlsx',
        'fantom_url': 'http://fantom.gsc.riken.jp/5/suppl/'\
            'Ramilowski_et_al_2015/data/PairsLigRec.txt',
        'loc': 'http://fantom.gsc.riken.jp/5/suppl/Ramilowski_et_al_2015/'\
            'data/SubcelLoc.Ages.Proteins.txt',
        'url': r'https://static-content.springer.com/esm/'
            r'art%3A10.1038%2Fncomms8866/MediaObjects/'
            r'41467_2015_BFncomms8866_MOESM611_ESM.xlsx',
    },
    'kirouac2010': {
        'label': 'Intercellular (cytokine-receptor) interactions from'\
            'Kirouac et al 2010',
        'url_old': 'http://msb.embopress.org/content/msb/6/1/417/DC3/embed/'\
            'inline-supplementary-material-3.xls?download=true',
        'init_url': 'https://www.embopress.org/doi/full/10.1038/msb.2010.71',
        'url': r'https://www.embopress.org/action/downloadSupplement?doi='\
            r'10.1038%2Fmsb.2010.71&file=msb201071-sup-0003.xls'
    },
    'dorothea': {
        'label': 'A comprehensive resource of TF-target interactions',
        'url': 'http://saezlab.org/tfregulons/tfregulons_database_v01_'\
            '20180216__%s.tsv'
    },
    'dorothea_git': {
        'label': 'DoRothEA TF-taget database from its git repo',
        'url': 'https://github.com/saezlab/DoRothEA/raw/master/data/'
            'TFregulons/consensus/table/database_normal_20180915.csv.zip',
        'rda': 'https://github.com/saezlab/dorothea/raw/master/data/%s.rda',
    },
    'hpmri': {
        'label': 'Human Plasma Membrane Receptome "browse" view',
        'browse': 'http://www.receptome.org/Families/FamNav/'\
            'famnav.asp?undefined',
        'browse_rescued': 'https://rescued.omnipathdb.org/hpmr/famnav.html',
        'genes_rescued': 'https://rescued.omnipathdb.org/hpmr/genes.tar.gz',
    },
    'cellphonedb': {
        'label': 'Intercellular communication database from Teichmann lab',
        'interactions': 'https://www.cellphonedb.org/downloads/'\
            'interactions_cellphonedb.csv',
        'heterodimers': 'https://www.cellphonedb.org/downloads/'\
            'heterodimers.csv',
        'proteins': 'https://www.cellphonedb.org/downloads/'\
            'protein_complex_cellphonedb.csv',
    },
    'cellphonedb_git': {
        'label': 'Intercellular communication database from Teichmann lab',
        'proteins': 'https://raw.githubusercontent.com/ventolab/'\
            'cellphonedb-data/master/data/protein_input.csv',
        'complexes': 'https://raw.githubusercontent.com/ventolab/'\
            'cellphonedb-data/master/data/complex_input.csv',
        'interactions': 'https://raw.githubusercontent.com/ventolab/'\
            'cellphonedb-data/master/data/interaction_input.csv',
        'curated': 'https://raw.githubusercontent.com/ventolab/'\
            'cellphonedb-data/master/data/sources/interaction_curated.csv',
        'negative': 'https://raw.githubusercontent.com/ventolab/'\
            'cellphonedb-data/master/data/sources/excluded_interaction.csv',
    },
    'stitch': {
        'label': 'The STITCH small molecule-protein interaction database',
        'actions': 'http://stitch.embl.de/download/actions.v5.0/'\
            '9606.actions.v5.0.tsv.gz',
        'links': 'http://stitch.embl.de/download/protein_chemical.links.detailed.v5.0/%u'\
            '.protein_chemical.links.detailed.v5.0.tsv.gz'
    },
    'cspa': {
        'label': 'Cell Surface Protein Atlas',
        'url_s2': 'http://wlab.ethz.ch/cspa/data/S2_File.xlsx',
        'url_s1': 'http://wlab.ethz.ch/cspa/data/S1_File.xlsx',
    },
    'surfaceome': {
        'label': 'In silico human surfaceome',
        'url': 'http://wlab.ethz.ch/surfaceome/table_S3_surfaceome.xlsx',
    },
    'matrisome': {
        'label': 'MatrisomeDB 2.0: ECM proteins',
        'url_dl': 'http://matrisomeproject.mit.edu/matrisomeDB/search/?'\
            'keywords=&genesymbol=&category=1&category=2&category=5&'\
            'category=4&category=3&category=6&human=on&mouse=on&tissue=3&'\
            'tissue=4&tissue=6&tissue=5&tissue=11&tissue=12&tissue=13&'\
            'tissue=14&tissue=7&tissue=8&tissue=9&tissue=1&tissue=10&'\
            'tissue=2&download=Download',
        'url_xls': 'http://matrisomeproject.mit.edu/static/media/uploads/'\
            'Files/%s%%20in%%20silico%%20matrisome/'\
            'matrisome_%s_masterlist.xls',
        'url_rescued': 'https://rescued.omnipathdb.org/'
            'matrisome_%s_masterlist.xls',
    },
    'membranome': {
        'label': 'Database of single helix transmembrane proteins: '\
            'Membranome',
        'baseurl': 'http://lomize-group-membranome.herokuapp.com/%s%s',
    },
    'exocarta': {
        'label': 'Exosome protein, RNA and lipid database',
        'url_protein': 'http://exocarta.org/Archive/'\
            'EXOCARTA_PROTEIN_MRNA_DETAILS_5.txt',
        'url_study': 'http://exocarta.org/Archive/'
            'EXOCARTA_EXPERIMENT_DETAILS_5.txt',
    },
    'vesiclepedia': {
        'label': 'Extracellular vesicle database',
        'url_protein': 'http://microvesicles.org/Archive/'\
            'VESICLEPEDIA_PROTEIN_MRNA_DETAILS_4.1.txt',
        'url_study': 'http://microvesicles.org/Archive/'\
            'VESICLEPEDIA_EXPERIMENT_DETAILS_4.1.txt',
    },
    'locate': {
        'label': 'Locate protein localization database',
        'url': 'http://locate.imb.uq.edu.au/info_files/'\
            'LOCATE_%s_v6_20081121.xml.zip',
        'url_rescued': 'https://rescued.omnipathdb.org/'\
            'LOCATE_%s_v6_20081121.xml.zip',
    },
    'humap': {
        'label': 'Map of human protein complexes from '\
            'integration of 9,000 MS experiments',
        'humap_url': 'http://proteincomplexes.org/static/'\
            'downloads/clusters.txt',
        'humap2_url': 'http://humap2.proteincomplexes.org/static/'\
            'downloads/humap2/humap2_complexes_20200809.txt',
    },
    'adhesome': {
        'label': 'Literature curated database about adhesion related '\
            'proteins and their interactions',
        'components': 'http://www.adhesome.org/components.csv',
        'interactions': 'http://www.adhesome.org/interactions.csv',
    },
    'integrins': {
        'label': 'List of integrins from Takada et al 2007',
        'url': 'https://www.ncbi.nlm.nih.gov/pmc/articles/PMC1929136/'\
            'table/T1/?report=objectonly',
    },
    'opm': {
        'label': 'Orientations of proteins in membranes database',
        'proteins': 'https://lomize-group-opm.herokuapp.com/'\
            'primary_structures?fileFormat=csv',
        'families': 'https://lomize-group-opm.herokuapp.com/'\
            'families?fileFormat=csv',
        'classes': 'https://lomize-group-opm.herokuapp.com/'\
            'classes?fileFormat=csv',
        'types': 'https://lomize-group-opm.herokuapp.com/'\
            'types?fileFormat=csv',
    },
    'topdb': {
        'label': 'Membrane protein topology database',
        'url': 'http://topdb.enzim.hu/?m=download&file=topdb_all.xml',
    },
    'hgnc': {
        'label': 'Web download interface of HGNC (genenames.org).',
        'groups': (
            'https://www.genenames.org/cgi-bin/download/custom?'
            'col=gd_app_sym&col=gd_pub_acc_ids&col=md_prot_id&'
            'col=family.name&status=Approved&hgnc_dbtag=on&'
            'order_by=gd_app_sym_sort&format=text&submit=submit'
        ),
    },
    'hippie': {
        'label': (
            'HIPPIE: human integrated protein-protein interaction resource'
        ),
        'url': (
            'http://cbdm-01.zdv.uni-mainz.de/~mschaefer/'
            'hippie/hippie_current.txt'
        ),
    },
    'cpad': {
        'label': 'Literature curated regulator-pathway-cancer relationships',
        'url': 'http://bio-bigdata.hrbmu.edu.cn/CPAD/download/CPAD-data.txt',
    },
    'compartments': {
        'label': 'Compartments subcellular localization database',
        'url': 'http://download.jensenlab.org/%s_compartment_%s_full.tsv',
    },
    'intogen': {
        'label': 'IntOGen is a database of cancer related '\
            'genes and mutations',
        'db2014_2': 'https://www.intogen.org/download?'\
            'file=intogen_cancer_drivers-2014.12.zip',
        'db2020': 'https://www.intogen.org/download?file='\
            'IntOGen-Drivers-20200201.zip',
    },
    'cancersea': {
        'label': 'Cancer Single Cell State Atlas',
        'url': 'http://biocc.hrbmu.edu.cn/CancerSEA/goDownload',
        'data_url': 'http://biocc.hrbmu.edu.cn/CancerSEA/%s',
        'rescued': 'https://rescued.omnipathdb.org/CancerSEA.html',
        'rescued_data': 'https://rescued.omnipathdb.org/cancersea/%s',
    },
    'signalink': {
        'label': 'Literature curated activity flow signaling network',
        'nodes': 'http://rescued.omnipathdb.org/SLK3_nodes_2020_03_23.csv',
        'edges': 'http://rescued.omnipathdb.org/SLK3_layer0_2020_03_23.csv',
    },
    'zhong2015': {
        'url': 'http://rescued.omnipathdb.org/zhong2015_S1.tsv',
    },
    'phosphopoint': {
        'url': 'http://rescued.omnipathdb.org/phosphopoint.csv',
    },
    'lmpid': {
        'url': 'http://rescued.omnipathdb.org/LMPID_DATA_pubmed_ref.xml',
    },
    'nrf2ome': {
        'url': 'http://rescued.omnipathdb.org/nrf2ome.csv',
    },
    'arn': {
        'url': 'http://rescued.omnipathdb.org/arn_curated.csv',
    },
    'alzpathway': {
        'url': 'http://rescued.omnipathdb.org/alzpw-ppi.csv',
    },
    'protmapper': {
        'label': 'Integration of kinase-substrate data across many '\
            'resources and text mining',
        'url': 'https://www.biorxiv.org/content/biorxiv/early/2019/11/06/'\
            '822668.1/DC1/embed/media-1.zip?download=true',
        'files': [
            'export.csv',
            'evidences.csv',
        ],
    },
    'lrdb': {
        'label': 'Curated ligand-receptor interactions',
        'url': 'https://raw.githubusercontent.com/SCA-IRCM/LRdb/'\
            'master/LRdb_122019.txt',
    },
    'baccin2019': {
        'label': 'Ligand receptor pairs in Supplementary Table 3 from'\
            'Baccin 2019',
        'url': r'https://static-content.springer.com/esm/'\
            r'art%3A10.1038%2Fs41556-019-0439-6/MediaObjects/'\
            r'41556_2019_439_MOESM3_ESM.xlsx',
    },
    'kea': {
        'label': (
            'Kinase enrichment analysis, contains many kinase related '
            'datasets compiled from various databases and the literature'
        ),
        'kinase_substrate': 'https://www.maayanlab.net/KEA2/gsl/'
            'kinase_substrate_phospho-site_level_pmid_resource_database.txt',
    },
    'iptmnet': {
        'label': 'A database of PTMs and enzyme-substrate interactions '
            'integrated from other resources and text mining',
        'ptms': 'https://research.bioinformatics.udel.edu/iptmnet_data/'
            'files/current/ptm.txt',
        'scores': 'https://research.bioinformatics.udel.edu/iptmnet_data/'
            'files/current/score.txt',
        'proteins': 'https://research.bioinformatics.udel.edu/iptmnet_data/'
            'files/current/protein.txt',
    },
    'icellnet': {
        'label': 'A literature curated collection of '
            'ligand-receptor interactions.',
        'url_old': 'https://www.biorxiv.org/content/biorxiv/early/2020/03/05/'
            '2020.03.05.976878/DC2/embed/media-2.xlsx?download=true',
        'url': 'https://raw.githubusercontent.com/soumelis-lab/ICELLNET/'
            'master/data/ICELLNETdb.csv',
    },
    'phobius': {
        'label': (
            'Plasma membrane protein orientation prediction for the '
            'human proteome'
        ),
        'url': 'http://rescued.omnipathdb.org/phobius_human_proteome.tsv',
    },
    'pro': {
        'label': 'The Protein Ontology',
        'url': 'https://proconsortium.org/download/current/pro_reasoned.obo',
        'mapping': 'https://proconsortium.org/download/current/'
            'promapping.txt',
    },
    'genecards': {
        'label': (
            'GeneCards provides a comprehensive summary about the function, '
            'lovalization, expression, variants and other properties of '
            'genes and their products',
        ),
        'url': 'https://www.genecards.org/cgi-bin/carddisp.pl?gene=%s',
    },
    'almen2009': {
        'label': 'Classification of membrane proteins 10.1186/1741-7007-7-50',
        'url': (
            r'https://static-content.springer.com/esm/'
            r'art%3A10.1186%2F1741-7007-7-50/MediaObjects/'
            r'12915_2009_258_MOESM1_ESM.xls'
        ),
    },
    'ipi': {
        'label': (
            'International Protein Index, a protein reference database '
            'which has been shut down by 2012'
        ),
        'url': (
            'ftp://ftp.ebi.ac.uk/pub/databases/IPI/last_release/'
            'current/ipi.HUMAN.xrefs.gz'
        ),
    },
    'cellcellinteractions': {
        'label': 'Cell-cell Interaction Database from Bader lab',
        'url': (
            'https://baderlab.org/CellCellInteractions?'
            'action=AttachFile&do=get&target=protein_types.txt'
        ),
    },
    'italk': {
        'label': 'Intercellular communication database from iTalk',
        'url': (
            'https://github.com/Coolgenome/iTALK/blob/master/'
            'data/LR_database.rda?raw=true'
        ),
    },
    'embrace': {
        'label': 'Ligand-receptor interactions from embryonic brain '
            'cell extraction by FACS (EMBRACE)',
        'article': 'https://www.cell.com/iscience/fulltext/'
            'S2589-0042(19)30405-5',
        'url': 'https://www.cell.com/cms/10.1016/j.isci.2019.10.026/'
            'attachment/a1f66cee-15cb-4690-b95d-2480fa576b86/mmc2.xlsx',
    },
    'tcdb': {
        'label': 'Transporter classification database',
        'url_tcdb': 'http://www.tcdb.org/cgi-bin/projectv/public/tcdb.dr',
        'url_families': 'http://www.tcdb.org/cgi-bin/'
            'projectv/public/families.py',
        'url_acc2tc': 'http://www.tcdb.org/cgi-bin/'
            'projectv/public/acc2tcid.py',
    },
    'mcam': {
        'label': 'Mammalian Cell Adhesion Molecule Database',
        'url': 'https://app1.unmc.edu/mcam/exel.cfm?seq=HumanUniprot',
    },
    'gpcrdb': {
        'label': 'A comprehensive database about GPCRs',
        'families': 'https://raw.githubusercontent.com/protwis/gpcrdb_data/'
            'master/protein_data/proteins_and_families.txt',
    },
    'immunoglobe': {
        'label': 'A literature curated resource about immune interactions',
        'url': 'http://network.immunoglobe.org/networks.json',
    },
    'ensembl': {
        'label': 'Genome and transcript reference database',
        'biomart_url': 'http://www.ensembl.org/biomart/martservice?query=%s',
        'species': 'https://www.ensembl.org/info/about/species.html',
        'arraytypes': 'https://rest.ensembl.org/regulatory/species/'
            '%s/microarray?content-type=application/json',
    },
    'wojtowicz2020': {
        'label': 'Ligand-receptor interactions from a screen of human'
            'IgSF cell surface interactome.',
        'article': 'https://www.cell.com/cell/fulltext/S0092-8674(20)30933-8',
        'url': 'https://www.cell.com/cms/10.1016/j.cell.2020.07.025/'
            'attachment/656c4057-8b3b-4aa2-99ce-73278e21d93d/mmc4.xlsx',
    },
    'celltalkdb': {
        'label': 'Manually curated ligand-receptor interactions',
        'url': 'http://tcm.zju.edu.cn/celltalkdb/handler/download.php',
        'ref_url': 'http://tcm.zju.edu.cn/celltalkdb/',
        'init_url': 'http://tcm.zju.edu.cn/celltalkdb/download.php',
    },
    'cellchatdb': {
        'label': 'Manually curated ligand-receptor interactions',
        'url': 'https://raw.githubusercontent.com/sqjin/CellChat/'
            'master/data/%s.rda',
    },
    'connectomedb2020': {
        'label': 'Ligand-receptor interactions from original curation '
            'and from other databases',
        'url': 'https://raw.githubusercontent.com/asrhou/NATMI/'
            'gh-pages/_data/lsps.csv',
    },
    'talklr': {
        'label': 'Ligand-receptor interactions from other databases with '
            '187 literature references',
        'url': 'https://github.com/yuliangwang/talklr/raw/master/'
            'data/receptor_ligand.rda',
    },
    'humancellmap': {
        'label': 'A BioID screen for proximity based localization of '
            'proteins in HEK cells',
        'preys_url': 'https://humancellmap.org/resources/downloads/'
            'preys-latest.txt',
    },
    'cellcall': {
        'label': 'Database of ligand-receptor-TF pathways',
        'url': 'https://raw.githubusercontent.com/ShellyCoder/cellcall/'
            'master/inst/extdata/new_ligand_receptor_TFs%s.txt',
    },
    'cancerdrugs_db': {
        'label': 'Cancer Drug Database of licensed drugs by the Anticancer Fund',
        'url': 'https://acfdata.coworks.be/cancerdrugsdb.txt',
    },
    'biomodels': {
        'label': 'RESTful API base URL of EMBL-EBI BioModels (https://www.ebi.ac.uk/biomodels/)',
        'url': 'https://www.ebi.ac.uk/biomodels/',
    },
    'biogps': {
        'label': 'A collection of human and mouse tissue and cell line '
            'gene expression profiles',
        'url': 'http://plugins.biogps.org/download/%s',
        'datasets': {
            'human_gene_atlas_ave': 'gnf1h-gcrma.zip',
            'human_gene_atlas': 'gnf1h-gcrma-unaveraged.zip',
            'human_nci60': 'NCI60_U133A_20070815.raw.csv.zip',
            'mouse_gene_atlas_1': 'GNF1M_geneatlas_20120817.zip',
            'mouse_gene_atlas_2_ave':
                'geneatlas_MOE430_20090327.raw.avg.csv.zip',
            'mouse_gene_atlas_2': 'geneatlas_MOE430_20090327.raw.csv.zip',
            'rat_gene_atlas': 'Ratlas-gcRMA.zip',
            'human_primary_tumors':
                'primary_tumor_classification_data.txt.zip',
            'mouse_adipose_eqtl': 'adipose_MOE430_20071005.raw.csv.gz',
        },
    },
    'unichem': {
        'label': 'Mapping between drug compound IDs',
        'sources': 'https://www.ebi.ac.uk/unichem/legacy/ucquery/listSources',
        'mapping': 'ftp://ftp.ebi.ac.uk/pub/databases/chembl/UniChem/data/'
            'wholeSourceMapping/src_id%s/src%ssrc%s.txt.gz',
    },
    'redhuman': {
        'label': 'A modern and reduced complexity human metabolic network',
        'url': 'https://github.com/saezlab/ocean/raw/master/data/'
            'recon2_redhuman.RData',
    },
    'cellinker': {
        'label': 'Human and mouse ligand-receptor interactions',
        'lr': 'http://www.rna-society.org/cellinker/download/%s.txt',
        'complex': 'http://www.rna-society.org/cellinker/'
            'download/%s-complex.csv',
        'smol': 'http://www.rna-society.org/cellinker/download/%s-sMOL.txt',
    },
    'cellinker_rescued': {
        'label': 'Human and mouse ligand-receptor interactions',
        'lr': 'https://rescued.omnipathdb.org/cellinker/%s.txt',
        'complex': 'https://rescued.omnipathdb.org/cellinker/%s-complex.csv',
        'smol': 'https://rescued.omnipathdb.org/cellinker/%s-sMOL.txt',
    },
    'pubchem': {
        'label': 'NCBI database of bioactive compounds, substances and '
            'assays',
        'ftp': 'https://ftp.ncbi.nlm.nih.gov/pubchem/%s/Extras/%s-%s.gz',
    },
    'scconnect': {
        'label': 'Database of ligand-receptor interactions',
        'annot': 'https://raw.githubusercontent.com/JonETJakobsson/'
            'scConnect/master/scConnect/data/Gene_annotation/2020-5/'
            '%s/%ss.csv',
        'intera': 'https://github.com/JonETJakobsson/scConnect/raw/master/'
            'scConnect/data/GTP_tables_clean/2020-5/interactions.csv',
    },
    'progeny': {
        'label': 'Pathway responsive genes with weights',
        'url': 'https://github.com/saezlab/progeny/raw/master/'
            'data/model_%s_full.rda',
    },
    'celltypist': {
        'label': 'Immune cell type marker genes',
        'url': 'https://raw.githubusercontent.com/Teichlab/celltypist_wiki/'
            'main/atlases/Pan_Immune_CellTypist/v2/encyclopedia/'
            'encyclopedia_table.xlsx',
    },
    'panglaodb': {
        'label': 'Cell type marker genes',
        'url': 'https://panglaodb.se/markers/'
            'PanglaoDB_markers_27_Mar_2020.tsv.gz',
    },
    'cytosig': {
        'label': 'Cytokine perturbation footprints',
        'url': 'https://raw.githubusercontent.com/data2intelligence/'
            'CytoSig/master/CytoSig/signature.centroid',
    },
    'proteins': {
        'label': 'Key biological data from UniProt and data from Large Scale '
            'Studies (LSS) mapped to UniProt.',
        'url': 'https://www.ebi.ac.uk/proteins/api/%s',
    },
    'lambert2018': {
        'label': 'A new compendium of human transcription factors',
        's1': 'https://www.cell.com/cms/10.1016/j.cell.2018.01.029/'
            'attachment/ede37821-fd6f-41b7-9a0e-9d5410855ae6/mmc2.xlsx',
        'article': 'https://www.cell.com/cell/fulltext/S0092-8674(18)30106-5',
    },
    'interpro': {
        'label': 'Protein families, domains and functional sites',
        'entries': 'https://ftp.ebi.ac.uk/pub/databases/'
            'interpro/current_release/interpro.xml.gz',
        'annotations': 'https://www.ebi.ac.uk/interpro/api/entry/InterPro/'
            'protein/%s/taxonomy/uniprot/%s?page_size=%u',
        'interpro2go': 'http://www.geneontology.org/external2go/interpro2go',
    },
    'drugcentral': {
        'label': 'Drug-target interactions',
        'interactions': 'https://unmtid-shinyapps.net/download/DrugCentral'
            '/2021_09_01/drug.target.interaction.tsv.gz',
        'SMILES_InChI' : 'https://unmtid-shinyapps.net/download/DrugCentral'
            '/2021_09_01/structures.smiles.tsv',
    },
    'drugbank': {
        'label': 'DrugBank database',
        'all_structures': 'https://go.drugbank.com/releases/5-1-9/'
            'downloads/all-structure-links',
        'all_drugs': 'https://go.drugbank.com/releases/5-1-9/downloads/'
            'all-drug-links',
        'drug_target_identifiers' : 'https://go.drugbank.com/releases/'
            '5-1-9/downloads/target-all-polypeptide-ids',
        'drug_enzyme_identifiers' : 'https://go.drugbank.com/releases/5-1-9/'
            'downloads/enzyme-all-polypeptide-ids',
        'drug_carrier_identifiers' : 'https://go.drugbank.com/releases/5-1-9/'
            'downloads/carrier-all-polypeptide-ids',
        'drug_transporter_identifiers' : 'https://go.drugbank.com/releases/'
            '5-1-9/downloads/transporter-all-polypeptide-ids',
        'full_database': 'https://go.drugbank.com/releases/5-1-9'
            '/downloads/all-full-database',
    },
    'chembl': {
        'label': 'ChEMBL database',
        'url': 'https://www.ebi.ac.uk',
        'target': '/chembl/api/data/target.json?limit=1000',
        'assay' : '/chembl/api/data/assay.json?limit=1000',
        'activity' : '/chembl/api/data/activity.json?limit=1000',
        'molecule' : '/chembl/api/data/molecule.json?limit=1000',
        'document' : '/chembl/api/data/document.json?limit=1000',
        'drug_indication' : '/chembl/api/data/drug_indication.json?limit=1000',
        'mechanism' : '/chembl/api/data/mechanism.json?limit=1000',
    },
    'hpo': {
        'label': 'HPO database',
        'ontology': 'https://raw.githubusercontent.com/obophenotype/'
            'human-phenotype-ontology/master/hp.obo',
        'disease' : 'http://purl.obolibrary.org/obo/hp/hpoa/phenotype.hpoa',
        'gene' : 'http://purl.obolibrary.org/obo/hp/hpoa/'
            'genes_to_phenotype.txt',
    },
    'oma': {
        'label': 'A database for the inference of orthologs among '
            'complete genomes',
        'url': 'https://omabrowser.org/api/pairs/',
    },
    'pathophenodb': {
        'label': 'A database of pathogens and their phenotypes '
            'for diagnostic support in infections.',
        'url': 'http://patho.phenomebrowser.net/sparql/',
    },
    'clinvar': {
        'label': 'A database archiving submissions that interpret '
            'the effect of a single variant or set of variants on phenotype.',
        'url': 'https://ftp.ncbi.nlm.nih.gov/pub/clinvar/'
            'tab_delimited/variant_summary.txt.gz',
        'url_citations': 'https://ftp.ncbi.nlm.nih.gov/pub/clinvar/tab_delimited/var_citations.txt',
    },
    'pharos_api': {
        'label': 'Pharos GraphQL API Endpoint',
        'url': 'https://pharos-api.ncats.io/graphql',
    },
    'ctdbase': {
        'label': 'Comparative Toxicogenomics Database',
        'url': 'http://ctdbase.org/reports/%s',
    },
<<<<<<< HEAD
    'sider': {
        'label': 'A Database contains information on marketed medicines and their recorded adverse drug reactions.',
        'url_drug_names': 'http://sideeffects.embl.de/media/download/drug_names.tsv',
        'url_drug_atc': 'http://sideeffects.embl.de/media/download/drug_atc.tsv',
        'url_meddra_all': 'http://sideeffects.embl.de/media/download/meddra_all_se.tsv.gz',
        'url_meddra_freq': 'http://sideeffects.embl.de/media/download/meddra_freq.tsv.gz'
    },
    'humsavar': {
        'label': 'A Database contains all missense variants annotated in UniProtKB/Swiss-Prot human entries',
        'url': 'https://ftp.uniprot.org/pub/databases/uniprot/current_release/knowledgebase/complete/docs/humsavar.txt'
    },
    'twosides': {
        'label': 'A comprehensive database drug-drug-effect relationships',
        'url': 'https://tatonettilab.org/resources/nsides/TWOSIDES.csv.gz'
    },
    'offsides': {
        'label': 'A database of drug side-effects that were found, but are not listed on the official FDA label',
        'url': 'https://tatonettilab.org/resources/nsides/OFFSIDES.csv.gz'
    },
    'adrecs': {
        'label': 'A comprehensive ADR ontology database that provides both standardization and hierarchical classification of ADR terms.',
        'url_drug_information': 'http://bioinf.xmu.edu.cn/ADReCS/download/Drug_information.xlsx.gz',
        'url_terminology': 'http://bioinf.xmu.edu.cn/ADReCS/download/ADR_ontology.xlsx.gz',
        'url_adrecs_drugs': 'http://bioinf.xmu.edu.cn/ADReCS/download/Drug_ADR.txt.gz'
    },
    'ddinter': {
        'label': 'DDInter is a comprehensive, professional, and open-access database specific to drug-drug interactions.',
        'url_source': 'http://ddinter.scbdd.com/ddinter/data-source/',
        'url_mapping': 'http://ddinter.scbdd.com/ddinter/drug-detail/%s',
        'url_interaction': 'http://ddinter.scbdd.com/ddinter/grapher-datasource/%s',
    },
    'reactome': {
        'label': 'REACTOME is an open-source, open access, manually curated and peer-reviewed pathway database.',
        'url_uniprot2all': 'https://reactome.org/download/current/UniProt2Reactome_All_Levels.txt',
        'url_chebi2all': 'https://reactome.org/download/current/ChEBI2Reactome_All_Levels.txt',
        'url_pathways': 'https://reactome.org/download/current/ReactomePathways.txt',
        'url_pathway_relations': 'https://reactome.org/download/current/ReactomePathwaysRelation.txt',
    },
    'compath': {
        'label': 'A database of proposed and accepted mappings by the users/curators between a pair of pathways.',
        'url': 'https://compath.scai.fraunhofer.de/export_mappings'
    }
=======
    'trrust': {
        'label': 'Transcriptional Regulatory Relationships Unraveled by Sentence-based Text mining',
        'scraping_url': 'https://www.grnpedia.org/trrust/data/search_list.%s.htm',
        'tsv_url': 'https://www.grnpedia.org/trrust/data/trrust_rawdata.%s.tsv'
    },
    'collectri': {
        'label': 'Comprehensive collection of transcriptional regulatory interactions',
        'url': 'https://rescued.omnipathdb.org/CollecTRI.csv',
    },
    'ramp': {
        'label': 'RaMP metabolomic pathway and metabolite identifier database',
        'url': 'https://figshare.com/ndownloader/files/38534654',
        'api': 'https://rampdb.nih.gov/api/%s',
    },
    'hmdb': {
        'label': 'Human Metabolome Database',
        'metabolites': 'https://hmdb.ca/system/downloads/'
            'current/hmdb_metabolites.zip',
        'proteins': 'https://hmdb.ca/system/downloads/'
            'current/hmdb_proteins.zip',
        'svg': 'https://hmdb.ca/structures/%s/image.svg',
        'sdf': 'https://hmdb.ca/system/downloads/current/structures.zip',
    },
    'lipidmaps': {
        'label': 'A database of lipid structures',
        'sdf': 'https://lipidmaps.org/files/?file=LMSD&ext=sdf.zip',
    },
>>>>>>> 91d9eb6c
}


files = {
    'phosphosite': {
        'curated': os.path.join(
            settings.get('cachedir'),
            'phosphosite_curated.pickle',
        ),
        'noref': os.path.join(
            settings.get('cachedir'),
            'phosphosite_noref.pickle',
        )
    },
}<|MERGE_RESOLUTION|>--- conflicted
+++ resolved
@@ -1628,50 +1628,84 @@
         'label': 'Comparative Toxicogenomics Database',
         'url': 'http://ctdbase.org/reports/%s',
     },
-<<<<<<< HEAD
     'sider': {
-        'label': 'A Database contains information on marketed medicines and their recorded adverse drug reactions.',
-        'url_drug_names': 'http://sideeffects.embl.de/media/download/drug_names.tsv',
-        'url_drug_atc': 'http://sideeffects.embl.de/media/download/drug_atc.tsv',
-        'url_meddra_all': 'http://sideeffects.embl.de/media/download/meddra_all_se.tsv.gz',
-        'url_meddra_freq': 'http://sideeffects.embl.de/media/download/meddra_freq.tsv.gz'
+        'label': (
+            'A Database contains information on marketed medicines and their '
+            'recorded adverse drug reactions.'
+        ),
+        'drug_names':
+            'http://sideeffects.embl.de/media/download/drug_names.tsv',
+        'drug_atc':
+            'http://sideeffects.embl.de/media/download/drug_atc.tsv',
+        'meddra_all':
+            'http://sideeffects.embl.de/media/download/meddra_all_se.tsv.gz',
+        'meddra_freq':
+            'http://sideeffects.embl.de/media/download/meddra_freq.tsv.gz',
     },
     'humsavar': {
-        'label': 'A Database contains all missense variants annotated in UniProtKB/Swiss-Prot human entries',
-        'url': 'https://ftp.uniprot.org/pub/databases/uniprot/current_release/knowledgebase/complete/docs/humsavar.txt'
+        'label': (
+            'A Database contains all missense variants annotated in '
+            'UniProtKB/Swiss-Prot human entries'
+        ),
+        'url': (
+            'https://ftp.uniprot.org/pub/databases/uniprot/current_release/'
+            'knowledgebase/complete/docs/humsavar.txt'
+        ),
     },
     'twosides': {
         'label': 'A comprehensive database drug-drug-effect relationships',
         'url': 'https://tatonettilab.org/resources/nsides/TWOSIDES.csv.gz'
     },
     'offsides': {
-        'label': 'A database of drug side-effects that were found, but are not listed on the official FDA label',
+        'label': (
+            'A database of drug side-effects that were found, '
+            'but are not listed on the official FDA label'
+        ),
         'url': 'https://tatonettilab.org/resources/nsides/OFFSIDES.csv.gz'
     },
     'adrecs': {
-        'label': 'A comprehensive ADR ontology database that provides both standardization and hierarchical classification of ADR terms.',
-        'url_drug_information': 'http://bioinf.xmu.edu.cn/ADReCS/download/Drug_information.xlsx.gz',
-        'url_terminology': 'http://bioinf.xmu.edu.cn/ADReCS/download/ADR_ontology.xlsx.gz',
-        'url_adrecs_drugs': 'http://bioinf.xmu.edu.cn/ADReCS/download/Drug_ADR.txt.gz'
+        'label': (
+            'A comprehensive ADR ontology database that provides both '
+            'standardization and hierarchical classification of ADR terms.'
+        ),
+        'drug_information': 'http://bioinf.xmu.edu.cn/ADReCS/download/'
+            'Drug_information.xlsx.gz',
+        'terminology':
+            'http://bioinf.xmu.edu.cn/ADReCS/download/ADR_ontology.xlsx.gz',
+        'adrecs_drugs':
+            'http://bioinf.xmu.edu.cn/ADReCS/download/Drug_ADR.txt.gz',
     },
     'ddinter': {
-        'label': 'DDInter is a comprehensive, professional, and open-access database specific to drug-drug interactions.',
-        'url_source': 'http://ddinter.scbdd.com/ddinter/data-source/',
-        'url_mapping': 'http://ddinter.scbdd.com/ddinter/drug-detail/%s',
-        'url_interaction': 'http://ddinter.scbdd.com/ddinter/grapher-datasource/%s',
+        'label': (
+            'DDInter is a comprehensive, professional, and open-access '
+            'database specific to drug-drug interactions.'
+        ),
+        'source': 'http://ddinter.scbdd.com/ddinter/data-source/',
+        'mapping': 'http://ddinter.scbdd.com/ddinter/drug-detail/%s',
+        'interaction':
+            'http://ddinter.scbdd.com/ddinter/grapher-datasource/%s',
     },
     'reactome': {
-        'label': 'REACTOME is an open-source, open access, manually curated and peer-reviewed pathway database.',
-        'url_uniprot2all': 'https://reactome.org/download/current/UniProt2Reactome_All_Levels.txt',
-        'url_chebi2all': 'https://reactome.org/download/current/ChEBI2Reactome_All_Levels.txt',
-        'url_pathways': 'https://reactome.org/download/current/ReactomePathways.txt',
-        'url_pathway_relations': 'https://reactome.org/download/current/ReactomePathwaysRelation.txt',
+        'label': (
+            'REACTOME is an open-source, open access, manually curated '
+            'and peer-reviewed pathway database.'
+        ),
+        'uniprot2all': 'https://reactome.org/download/current/'
+            'UniProt2Reactome_All_Levels.txt',
+        'chebi2all': 'https://reactome.org/download/current/'
+            'ChEBI2Reactome_All_Levels.txt',
+        'pathways': 'https://reactome.org/download/current/'
+            'ReactomePathways.txt',
+        'pathway_relations': 'https://reactome.org/download/current/'
+            'ReactomePathwaysRelation.txt',
     },
     'compath': {
-        'label': 'A database of proposed and accepted mappings by the users/curators between a pair of pathways.',
+        'label': (
+            'A database of proposed and accepted mappings by the '
+            'users/curators between a pair of pathways.'
+        ),
         'url': 'https://compath.scai.fraunhofer.de/export_mappings'
     }
-=======
     'trrust': {
         'label': 'Transcriptional Regulatory Relationships Unraveled by Sentence-based Text mining',
         'scraping_url': 'https://www.grnpedia.org/trrust/data/search_list.%s.htm',
@@ -1699,7 +1733,6 @@
         'label': 'A database of lipid structures',
         'sdf': 'https://lipidmaps.org/files/?file=LMSD&ext=sdf.zip',
     },
->>>>>>> 91d9eb6c
 }
 
 
