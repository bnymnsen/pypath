--- conflicted
+++ resolved
@@ -1628,11 +1628,10 @@
         'label': 'Comparative Toxicogenomics Database',
         'url': 'http://ctdbase.org/reports/%s',
     },
-<<<<<<< HEAD
     'diseases': {
         'label': 'Disease-gene associations mined from literature',
-        'url': 'https://download.jensenlab.org/human_disease_%s_%s.tsv'
-=======
+        'url': 'https://download.jensenlab.org/human_disease_%s_%s.tsv',
+    },
     'sider': {
         'label': (
             'A Database contains information on marketed medicines and their '
@@ -1745,9 +1744,9 @@
     },
     'opentargets': {
         'label': 'Open Targets',
-        'url': 'http://ftp.ebi.ac.uk/pub/databases/opentargets/platform/22.11/output/etl/json/%s'
->>>>>>> 3414eb87
-    }
+        'url': 'http://ftp.ebi.ac.uk/pub/databases/opentargets/platform/'
+            '22.11/output/etl/json/%s',
+    },
 }
 
 
