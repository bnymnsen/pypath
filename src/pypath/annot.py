--- conflicted
+++ resolved
@@ -376,7 +376,6 @@
         """
 
         self._log('Creating data frame from custom annotation.')
-<<<<<<< HEAD
         
         header = [
             'category',
@@ -385,10 +384,7 @@
             'genesymbol',
             'entity_type',
         ]
-=======
-
-        header = ['category', 'uniprot', 'genesymbol', 'entity_type']
->>>>>>> ce132337
+        
         dtypes = {
             'category':    'category',
             'database':    'category',
@@ -401,13 +397,9 @@
 
             header.insert(-1, 'full_name')
             dtypes['full_name'] = 'category'
-<<<<<<< HEAD
         
         self.collect_classes()
         
-=======
-
->>>>>>> ce132337
         self.df = pd.DataFrame(
             [
                 # annotation category, entity id
