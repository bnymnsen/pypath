#!/usr/bin/env python
# -*- coding: utf-8 -*-

#
#  This file is part of the `pypath` python module
#
#  Copyright
#  2014-2019
#  EMBL, EMBL-EBI, Uniklinik RWTH Aachen, Heidelberg University
#
#  File author(s): Dénes Türei (turei.denes@gmail.com)
#                  Nicolàs Palacio
#
#  Distributed under the GPLv3 License.
#  See accompanying file LICENSE.txt or copy at
#      http://www.gnu.org/licenses/gpl-3.0.html
#
#  Website: http://pypath.omnipathdb.org/
#

import __main__ # XXX: Bad practice

from future.utils import iteritems
from past.builtins import xrange, range, reduce

# external modules:
import os
import sys
import re
import imp
import math
from functools import reduce

try:
    import cairo

except ImportError: # XXX: Catching any exception like this is bad practice
    sys.stdout.write(
        '\t:: Module `cairo` not available.\n'
        '\t   Some plotting functionalities won\'t be accessible.\n'
    ) # XXX: Single/double quotes are not consistent throughout the code

import igraph
import codecs
import random # XXX: This and other Python built-in modules shoud be up
import textwrap
import copy as modcopy
import json
import operator
import locale
import heapq
import threading
import traceback
import itertools
from itertools import chain
import collections
from collections import Counter
from scipy import stats
import numpy as np

# XXX: Put together all import tries

try:
    basestring

except NameError:
    basestring = str

try:
    import cPickle as pickle

except ImportError:
    import pickle

try:
    import pygraphviz as graphviz

except ImportError:#ModuleNotFoundError:
    sys.stdout.write(
        '\t:: Module `pygraphviz` not available.\n'
        '\t   You don\'t need it unless you want to export dot files.\n')
    sys.stdout.flush()

try:
    import pandas

except ModuleNotFoundError:
    sys.stdout.write('\t:: Module `pandas` not available.\n')
    sys.stdout.flush()

# from this module:
import pypath.logn as logn
import pypath.data_formats as data_formats
import pypath.mapping as mapping
import pypath.descriptions as descriptions
import pypath.chembl as chembl
import pypath.mysql as mysql
import pypath.dataio as dataio
import pypath.uniprot_input as uniprot_input
import pypath.curl as curl
import pypath.intera as intera
import pypath.seq as se
import pypath.go as go
import pypath.gsea as gsea
import pypath.drawing as bdrawing
import pypath.proteomicsdb as proteomicsdb
import pypath.reflists as reflists
import pypath.input_formats as input_formats
import pypath.refs as _refs
import pypath.plot as plot
import pypath.ptm
import pypath.export as export
import pypath.ig_drawing as ig_drawing
import pypath.common as common
import pypath._version as _version
from pypath.gr_plot import *
from pypath.progress import *
import pypath.settings as settings

# to make it accessible directly from the module
omnipath = data_formats.omnipath

# XXX: The following aliases are already defined in common.py
if 'long' not in __builtins__:
    long = int

if 'unicode' not in __builtins__:
    unicode = str

# XXX: Referenced but not defined: __version__, a (what?), ReferenceList
__all__ = ['PyPath', 'Direction', '__version__', 'a',
           'AttrHelper', 'ReferenceList', 'omnipath']


class Direction(object):
    """
    Object storing directionality information of an edge. Also includes
    information about the reverse direction, mode of regulation and
    sources of that information.

    :arg str nameA:
        Name of the source node.
    :arg str nameB:
        Name of the target node.

    :var dict dirs:
        Dictionary containing the presence of directionality of the
        given edge. Keys are *straight*, *reverse* and ``'undirected'``
        and their values denote the presence/absence [bool].
    :var dict negative:
        Dictionary contianing the presence/absence [bool] of negative
        interactions for both :py:attr:`straight` and :py:attr:`reverse`
        directions.
    :var dict negative_sources:
        Contains the resource names [str] supporting a negative
        interaction on :py:attr:`straight` and :py:attr:`reverse`
        directions.
    :var list nodes:
        Contains the node names [str] sorted alphabetically (*nameA*,
        *nameB*).
    :var dict positive:
        Dictionary contianing the presence/absence [bool] of positive
        interactions for both :py:attr:`straight` and :py:attr:`reverse`
        directions.
    :var dict positive_sources:
        Contains the resource names [str] supporting a positive
        interaction on :py:attr:`straight` and :py:attr:`reverse`
        directions.
    :var tuple reverse:
        Contains the node names [str] in reverse order e.g. (*nameB*,
        *nameA*).
    :var dict sources:
        Contains the resource names [str] of a given edge for each
        directionality (:py:attr:`straight`, :py:attr:`reverse` and
        ``'undirected'``). Values are sets containing the names of those
        resources supporting such directionality.
    :var tuple straight:
        Contains the node names [str] in the original order e.g.
        (*nameA*, *nameB*).
    """

    __slots__ = ['nodes', 'straight', 'reverse', 'dirs', 'sources', 'positive',
                 'negative', 'positive_sources', 'negative_sources']

    def __init__(self, nameA, nameB):
        """Initializes the edge object between the given nodes."""

        self.nodes = [nameA, nameB]
        self.nodes.sort()

        self.straight = (self.nodes[0], self.nodes[1])
        self.reverse = (self.nodes[1], self.nodes[0])

        self.dirs = {self.straight: False,
                     self.reverse: False,
                     'undirected': False}
        self.sources = {self.straight: set([]),
                        self.reverse: set([]),
                        'undirected': set([])}

        self.positive = {self.straight: False, self.reverse: False}
        self.negative = {self.straight: False, self.reverse: False}

        self.positive_sources = {self.straight: set([]), self.reverse: set([])}
        self.negative_sources = {self.straight: set([]), self.reverse: set([])}

    def __str__(self):
        """Custom string/printing function for the object."""

    # XXX: Pretty sure this could be refactored and implemented more
    #      efficiently like using str.format()

        s = 'Directions and signs of interaction between %s and %s\n\n' % \
            (self.nodes[0], self.nodes[1])

        if self.dirs[self.straight]:
            s += '\t%s ===> %s :: %s\n' % \
                (self.nodes[0], self.nodes[1], ', '.join(
                    self.sources[self.straight]))

        if self.dirs[self.reverse]:
            s += '\t%s <=== %s :: %s\n' % \
                (self.nodes[0], self.nodes[1],
                 ', '.join(self.sources[self.reverse]))

        if self.dirs['undirected']:
            s += '\t%s ==== %s :: %s\n' % \
                (self.nodes[0], self.nodes[1],
                 ', '.join(self.sources['undirected']))

        if self.positive[self.straight]:
            s += '\t%s =+=> %s :: %s\n' % (
                self.nodes[0], self.nodes[1],
                ', '.join(self.positive_sources[self.straight]))

        if self.positive[self.reverse]:
            s += '\t%s <=+= %s :: %s\n' % (
                self.nodes[0], self.nodes[1],
                ', '.join(self.positive_sources[self.reverse]))

        if self.negative[self.straight]:
            s += '\t%s =-=> %s :: %s\n' % (
                self.nodes[0], self.nodes[1],
                ', '.join(self.negative_sources[self.straight]))

        if self.negative[self.reverse]:
            s += '\t%s <=-= %s :: %s\n' % (
                self.nodes[0], self.nodes[1],
                ', '.join(self.negative_sources[self.reverse]))

        return s

    def check_nodes(self, nodes):
        """Checks if *nodes* is contained in the edge.

        :arg list nodes:
             Or [tuple], contains the names of the nodes to be checked.

        :return:
            (*bool*) -- ``True`` if all elements in *nodes* are
            contained in the object :py:attr:`nodes` list.
        """

        return not bool(len(set(self.nodes) - set(nodes)))

    def check_param(self, di):
        """
        Checks if *di* is ``'undirected'`` or contains the nodes of
        the current edge. Used internally to check that *di* is a valid
        key for the object attributes declared on dictionaries.

        :arg tuple di:
            Or [str], key to be tested for validity.

        :return:
            (*bool*) -- ``True`` if *di* is ``'undirected'`` or a tuple
              of node names contained in the edge, ``False`` otherwise.
        """

        return (di == 'undirected' or (isinstance(di, tuple) and
                                       self.check_nodes(di)))

    def set_dir(self, direction, source):
        """
        Adds directionality information with the corresponding data
        source named. Modifies self attributes :py:attr:`dirs` and
        :py:attr:`sources`.

        :arg tuple direction:
            Or [str], the directionality key for which the value on
            :py:attr:`dirs` has to be set ``True``.
        :arg set source:
            Contains the name(s) of the source(s) from which such
            information was obtained.
        """

        if self.check_param(direction) and len(source):
            self.dirs[direction] = True
            source = common.addToSet(set([]), source)
            self.sources[direction] = self.sources[direction] | source

    def get_dir(self, direction, sources=False):
        """
        Returns the state (or *sources* if specified) of the given
        *direction*.

        :arg tuple direction:
            Or [str] (if ``'undirected'``). Pair of nodes from which
            direction information is to be retrieved.
        :arg bool sources:
            Optional, ``'False'`` by default. Specifies if the
            :py:attr:`sources` information of the given direction is to
            be retrieved instead.

        :return:
            (*bool* or *set*) -- (if ``sources=True``). Presence/absence
            of the requested direction (or the list of sources if
            specified). Returns ``None`` if *direction* is not valid.
        """

        if self.check_param(direction):

            if sources:
                return self.sources[direction]

            else:
                return self.dirs[direction]

        else:
            return None

    def get_dirs(self, src, tgt, sources=False):
        """
        Returns all directions with boolean values or list of sources.

        :arg str src:
            Source node.
        :arg str tgt:
            Target node.
        :arg bool sources:
            Optional, ``False`` by default. Specifies whether to return
            the :py:attr:`sources` attribute instead of :py:attr:`dirs`.

        :return:
            Contains the :py:attr:`dirs` (or :py:attr:`sources` if
            specified) of the given edge.
        """

    # XXX: What's the point of using src and tgt if in the end straigth,
    #      reverse and undirected are returned? Also, in such case:
    #      `return self.sources/dirs.values()` is more straightforward.

        query = (src, tgt)

        if self.check_nodes(query):

            if sources:
                return [self.sources[query],
                        self.sources[(query[1], query[0])],
                        self.sources['undirected']]

            else:
                return [self.dirs[query],
                        self.dirs[(query[1], query[0])],
                        self.dirs['undirected']]

        else:
            return None

    def which_dirs(self):
        """
        Returns the pair(s) of nodes for which there is information
        about their directionality.

        :return:
            (*list*) -- List of tuples containing the nodes for which
            their attribute :py:attr:`dirs` is ``True``.
        """

        return [d for d, s in iteritems(self.dirs) if s and d != 'undirected']

    def unset_dir(self, direction, source=None):
        """
        Removes directionality and/or source information of the
        specified *direction*. Modifies attribute :py:attr:`dirs` and
        :py:attr:`sources`.

        :arg tuple direction:
            Or [str] (if ``'undirected'``) the pair of nodes specifying
            the directionality from which the information is to be
            removed.
        :arg set source:
            Optional, ``None`` by default. If specified, determines
            which specific source(s) is(are) to be removed from
            :py:attr:`sources` attribute in the specified *direction*.
        """

        if check_param(direction):

            if source is not None:

                try:
                    self.sources[direction].remove(source)

                except ValueError:
                    pass

            else:
                self.sources[direction] = []

            if len(self.sources[direction]) == 0:
                self.dirs[direction] = False

    def is_directed(self):
        """
        Checks if edge has any directionality information.

        :return:
            (*bool*) -- Returns ``True```if any of the :py:attr:`dirs`
            attribute values is ``True`` (except ``'undirected'``),
            ``False`` otherwise.
        """

        return bool(
            sum([v for k, v in iteritems(self.dirs) if k != 'undirected']))

    def is_stimulation(self, direction=None):
        """
        Checks if any (or for a specific *direction*) interaction is
        activation (positive interaction).

        :arg tuple direction:
            Optional, ``None`` by default. If specified, checks the
            :py:attr:`positive` attribute of that specific
            directionality. If not specified, checks both.

        :return:
            (*bool*) -- ``True`` if any interaction (or the specified
            *direction*) is activatory (positive).
        """

        if direction is None:
            return bool(sum(self.positive.values()))

        else:
            return self.positive[direction]

    def is_inhibition(self, direction=None):
        """
        Checks if any (or for a specific *direction*) interaction is
        inhibition (negative interaction).

        :arg tuple direction:
            Optional, ``None`` by default. If specified, checks the
            :py:attr:`negative` attribute of that specific
            directionality. If not specified, checks both.

        :return:
            (*bool*) -- ``True`` if any interaction (or the specified
            *direction*) is inhibitory (negative).
        """

        if direction is None:
            return bool(sum(self.negative.values()))

        else:
            return self.negative[direction]

    def has_sign(self, direction=None):
        """
        Checks whether the edge (or for a specific *direction*) has
        any signed information (about positive/negative interactions).

        :arg tuple direction:
            Optional, ``None`` by default. If specified, only the
            information of that direction is checked for sign.

        :return:
            (*bool*) -- ``True`` if there exist any information on the
              sign of the interaction, ``False`` otherwise.
        """

        if direction is None:
            return (bool(sum(self.positive.values()))
                    or bool(sum(self.negative.values())))

        else:
            return self.negative[direction] or self.positive[direction]

    def set_sign(self, direction, sign, source):
        """
        Sets sign and source information on a given direction of the
        edge. Modifies the attributes :py:attr:`positive` and
        :py:attr:`positive_sources` or :py:attr:`negative` and
        :py:attr:`negative_sources` depending on the sign. Direction is
        also updated accordingly, which also modifies the attributes
        :py:attr:`dirs` and :py:attr:`sources`.

        :arg tuple direction:
            Pair of edge nodes specifying the direction from which the
            information is to be set/updated.
        :arg str sign:
            Specifies the type of interaction. If ``'positive'``, is
            considered activation, otherwise, is assumed to be negative
            (inhibition).
        :arg set source:
            Contains the name(s) of the source(s) from which the
            information was obtained.
        """

        if self.check_nodes(direction) and len(source):
            self.set_dir(direction, source)
            source = common.addToSet(set([]), source)

            if sign == 'positive':
                self.positive[direction] = True
                self.positive_sources[direction] = \
                    self.positive_sources[direction] | source

            else:
                self.negative[direction] = True
                self.negative_sources[direction] = \
                    self.negative_sources[direction] | source

    def get_sign(self, direction, sign=None, sources=False):
        """
        Retrieves the sign information of the edge in the given
        diretion. If specified in *sign*, only that sign's information
        will be retrieved. If specified in *sources*, the sources of
        that information will be retrieved instead.

        :arg tuple direction:
            Contains the pair of nodes specifying the directionality of
            the edge from which th information is to be retrieved.
        :arg str sign:
            Optional, ``None`` by default. Denotes whether to retrieve
            the ``'positive'`` or ``'negative'`` specific information.
        :arg bool sources:
            Optional, ``False`` by default. Specifies whether to return
            the sources instead of sign.

        :return:
            (*list*) -- If ``sign=None`` containing [bool] values
            denoting the presence of positive and negative sign on that
            direction, if ``sources=True`` the [set] of sources for each
            of them will be returned instead. If *sign* is specified,
            returns [bool] or [set] (if ``sources=True``) of that
            specific direction and sign.
        """

        if self.check_nodes(direction):

            if sources:

                if sign == 'positive':
                    return self.positive_sources[direction]

                elif sign == 'negative':
                    return self.negative_sources[direction]

                else:
                    return [self.positive_sources[direction],
                            self.negative_sources[direction]]

            else:

                if sign == 'positive':
                    return self.positive[direction]

                elif sign == 'negative':
                    return self.negative[direction]

                else:
                    return [self.positive[direction], self.negative[direction]]

    def unset_sign(self, direction, sign, source=None):
        """
        Removes sign and/or source information of the specified
        *direction* and *sign*. Modifies attribute :py:attr:`positive`
        and :py:attr:`positive_sources` or :py:attr:`negative` and
        :py:attr:`negative_sources` (or
        :py:attr:`positive_attributes`/:py:attr:`negative_sources`
        only if ``source=True``).

        :arg tuple direction:
            The pair of nodes specifying the directionality from which
            the information is to be removed.
        :arg str sign:
            Sign from which the information is to be removed. Must be
            either ``'positive'`` or ``'negative'``.
        :arg set source:
            Optional, ``None`` by default. If specified, determines
            which source(s) is(are) to be removed from the sources in
            the specified *direction* and *sign*.
        """

        if self.check_nodes(direction):

            if source is not None:

                try:

                    if sign == 'positive':
                        self.positive_sources[direction].remove(source)

                    if sign == 'negative':
                        self.negative_sources[direction].remove(source)

                except:
                    pass

            else:

                if sign == 'positive':
                    self.positive_sources[direction] = []

                if sign == 'negative':
                    self.negative_sources[direction] = []

            if len(self.positive_sources[direction]) == 0:
                self.positive[direction] = False

            if len(self.negative_sources[direction]) == 0:
                self.negative[direction] = False

    # XXX: Not sure if intended or you noticed, but if undirected=True and
    #      self.dirs['undirected']=True, the returning list includes 'u'.
    def src(self, undirected=False):
        """
        Returns the name(s) of the source node(s) for each existing
        direction on the interaction.

        :arg bool undirected:
            Optional, ``False`` by default.

        :returns:
            (*list*) -- Contains the name(s) for the source node(s).
            This means if the interaction is bidirectional, the list
            will contain both identifiers on the edge. If the
            interaction is undirected, an empty list will be returned.
        """

        return [k[0] for k, v in iteritems(self.dirs)
                if (k != 'undirected' or undirected) and v]

    # XXX: Similarly, if undirected=True and self.dirs['undirected']=True,
    #      the returning list includes 'n'.
    def tgt(self, undirected=False):
        """
        Returns the name(s) of the target node(s) for each existing
        direction on the interaction.

        :arg bool undirected:
            Optional, ``False`` by default.

        :returns:
            (*list*) -- Contains the name(s) for the target node(s).
            This means if the interaction is bidirectional, the list
            will contain both identifiers on the edge. If the
            interaction is undirected, an empty list will be returned.
        """

        return [k[1] for k, v in iteritems(self.dirs)
                if (k != 'undirected' or undirected) and v]

    # FIXME: If the intended behavior of the functions above is to include
    #        'undirected' in the returned list if undirected=True and
    #        self.dirs['undirected']=True, then change return by:
    #
    #        `[k[0] if k != 'undirected' else k for k, v in
    #         iteritems(self.dirs) if (k != 'undirected' or undirected) and v]`
    #
    #        On the other hand, if the intended behavior is that returns an
    #        empty list if kwarg undirected=True, then add a simple if/else
    #        return

    def src_by_source(self, source):
        """
        Returns the name(s) of the source node(s) for each existing
        direction on the interaction for a specific *source*.

        :arg str source:
            Name of the source according to which the information is to
            be retrieved.

        :return:
            (*list*) -- Contains the name(s) for the source node(s)
            according to the specified *source*. This means if the
            interaction is bidirectional, the list will contain both
            identifiers on the edge. If the specified *source* is not
            found or invalid, an empty list will be returned.
        """

        return [k[0] for k, v in iteritems(self.sources)
                if k != 'undirected' and source in v]

    def tgt_by_source(self, source):
        """
        Returns the name(s) of the target node(s) for each existing
        direction on the interaction for a specific *source*.

        :arg str source:
            Name of the source according to which the information is to
            be retrieved.

        :return:
            (*list*) -- Contains the name(s) for the target node(s)
            according to the specified *source*. This means if the
            interaction is bidirectional, the list will contain both
            identifiers on the edge. If the specified *source* is not
            found or invalid, an empty list will be returned.
        """

        return [k[1] for k, v in iteritems(self.sources)
                if k != 'undirected' and source in v]

    def sources_straight(self):
        """
        Retrieves the list of sources for the :py:attr:`straight`
        direction.

        :return:
            (*set*) -- Contains the names of the sources supporting the
            :py:attr:`straight` directionality of the edge.
        """

        return self.sources[self.straight]

    def sources_reverse(self):
        """
        Retrieves the list of sources for the :py:attr:`reverse` direction.

        :return:
            (*set*) -- Contains the names of the sources supporting the
            :py:attr:`reverse` directionality of the edge.
        """

        return self.sources[self.reverse]

    def sources_undirected(self):
        """
        Retrieves the list of sources without directed information.

        :return:
            (*set*) -- Contains the names of the sources supporting the
            edge presence but without specific directionality
            information.
        """

        return self.sources['undirected']

    def positive_straight(self):
        """
        Checks if the :py:attr:`straight` directionality is a positive
        interaction.

        :return:
            (*bool*) -- ``True`` if there is supporting information on
            the :py:attr:`straight` direction of the edge as activation.
            ``False`` otherwise.
        """

        return self.positive[self.straight]

    def positive_reverse(self):
        """
        Checks if the :py:attr:`reverse` directionality is a positive
        interaction.

        :return:
            (*bool*) -- ``True`` if there is supporting information on
            the :py:attr:`reverse` direction of the edge as activation.
            ``False`` otherwise.
        """

        return self.positive[self.reverse]

    def negative_straight(self):
        """
        Checks if the :py:attr:`straight` directionality is a negative
        interaction.

        :return:
            (*bool*) -- ``True`` if there is supporting information on
            the :py:attr:`straight` direction of the edge as inhibition.
            ``False`` otherwise.
        """

        return self.negative[self.straight]

    def negative_reverse(self):
        """
        Checks if the :py:attr:`reverse` directionality is a negative
        interaction.

        :return:
            (*bool*) -- ``True`` if there is supporting information on
            the :py:attr:`reverse` direction of the edge as inhibition.
            ``False`` otherwise.
        """

        return self.negative[self.reverse]

    def negative_sources_straight(self):
        """
        Retrieves the list of sources for the :py:attr:`straight`
        direction and negative sign.

        :return:
            (*set*) -- Contains the names of the sources supporting the
            :py:attr:`straight` directionality of the edge with a
            negative sign.
        """

        return self.negative_sources[self.straight]

    def negative_sources_reverse(self):
        """
        Retrieves the list of sources for the :py:attr:`reverse`
        direction and negative sign.

        :return:
            (*set*) -- Contains the names of the sources supporting the
            :py:attr:`reverse` directionality of the edge with a
            negative sign.
        """

        return self.negative_sources[self.reverse]

    def positive_sources_straight(self):
        """
        Retrieves the list of sources for the :py:attr:`straight`
        direction and positive sign.

        :return:
            (*set*) -- Contains the names of the sources supporting the
            :py:attr:`straight` directionality of the edge with a
            positive sign.
        """

        return self.positive_sources[self.straight]

    def positive_sources_reverse(self):
        """
        Retrieves the list of sources for the :py:attr:`reverse`
        direction and positive sign.

        :return:
            (*set*) -- Contains the names of the sources supporting the
            :py:attr:`reverse` directionality of the edge with a
            positive sign.
        """

        return self.positive_sources[self.reverse]

    def majority_dir(self):
        """
        Infers which is the major directionality of the edge by number
        of supporting sources.

        :return:
            (*tuple*) -- Contains the pair of nodes denoting the
            consensus directionality. If the number of sources on both
            directions is equal, ``None`` is returned. If there is no
            directionality information, ``'undirected'``` will be
            returned.
        """

        if self.is_directed():

            if len(self.sources[self.straight]) == len(self.sources[
                    self.reverse]):
                return None

            elif len(self.sources[self.straight]) > len(self.sources[
                    self.reverse]):
                return self.straight

            else:
                return self.reverse

        else:
            return 'undirected'

    def majority_sign(self):
        """
        Infers which is the major sign (activation/inhibition) of the
        edge by number of supporting sources on both directions.

        :return:
            (*dict*) -- Keys are the node tuples on both directions
            (:py:attr:`straight`/:py:attr:`reverse`) and values can be
            either ``None`` if that direction has no sign information or
            a list of two [bool] elements corresponding to majority of
            positive and majority of negative support. In case both
            elements of the list are ``True``, this means the number of
            supporting sources for both signs in that direction is
            equal.
        """

        dirs = [self.straight, self.reverse]

        result = {(d, None) for d in dirs}

        for d in dirs:
            if self.has_sign(direction=d):
                p, n = map(len, [self.positive_sources[d],
                                 self.negative_sources[d]])

                result[d] = [p >= n, p <= n]

        return result

    def consensus_edges(self):
        """
        Infers the consensus edge(s) according to the number of
        supporting sources. This includes direction and sign.

        :return:
            (*list*) -- Contains the consensus edge(s) along with the
            consensus sign. If there is no major directionality, both
            are returned. The structure is as follows:
            ``['<source>', '<target>', '<(un)directed>', '<sign>']``
        """

        result = []
        d = self.majority_dir()
        s = self.majority_sign()

        # XXX: This case could actually return directly, would save some time
        if d == 'undirected':
            result.append([self.straight[0], self.straight[1],
                           'undirected', 'unknown'])

        else:
            dirs = [self.straight, self.reverse] if d is None else [d]

            for d in dirs:

                if s[d] is not None:

                    if s[d][0]:
                        result.append([d[0], d[1], 'directed', 'positive'])

    # XXX: Technically, if s[d] is not None, this could be an elif right?
                    if s[d][1]:
                        result.append([d[0], d[1], 'directed', 'negative'])

                else:
                    result.append([d[0], d[1], 'directed', 'unknown'])

        return result

    def merge(self, other):
        """
        Merges current edge with another (if and only if they are the
        same class and contain the same nodes). Updates the attributes
        :py:attr:`dirs`, :py:attr:`sources`, :py:attr:`positive`,
        :py:attr:`negative`, :py:attr:`positive_sources` and
        :py:attr:`negative_sources`.

        :arg pypath.main.Direction other:
            The new edge object to be merged with the current one.
        """

    # XXX: Not best way to check the class. Probably never happens, but there
    #      may be other class out there with the same name
    #      >  if (other.__class__.__name__ == 'Direction' and self.check_nodes(
    #                 other.nodes):
        if other.__class__ == self.__class__ and self.check_nodes(other.nodes):
            for k in [self.straight, self.reverse, 'undirected']:
                self.dirs[k] = self.dirs[k] or other.dirs[k]

                self.sources[k] = self.sources[k] | other.sources[k]

    # XXX: Is there a reason to only update positive with straight and negative
    #      only with reverse?
                if k == self.straight:
                    self.positive[k] = self.positive[k] or other.positive[k]
                    self.positive_sources[k] = (self.positive_sources[k]
                                                | other.positive_sources[k])

                elif k == self.reverse:
                    self.negative[k] = self.negative[k] or other.negative[k]
                    self.negative_sources[k] = (self.negative_sources[k]
                                                | other.negative_sources[k])

    def translate(self, ids):
        """
        Translates the node names/identifiers according to the
        dictionary *ids*.

        :arg dict ids:
            Dictionary containing (at least) the current names of the
            nodes as keys and their translation as values.

        :return:
            (*pypath.main.Direction*) -- The copy of current edge object
            with translated node names.
        """

        # new Direction object
        newd = Direction(ids[self.nodes[0]], ids[self.nodes[1]])

        # copying directions
        for k, v in iteritems(self.sources):
            di = (ids[k[0]], ids[k[1]]) if type(k) is tuple else k
            newd.set_dir(di, v)

        # copying signs
        for di in [self.straight, self.reverse]:
            pos, neg = self.get_sign(di, sources = True)

            newd.set_sign((ids[di[0]], ids[di[1]]), 'positive', pos)
            newd.set_sign((ids[di[0]], ids[di[1]]), 'negative', neg)

        return newd


# TODO: Ask Dénes about this and finish docstrings
class AttrHelper(object):
    """
    Attribute helper class.

    * Initialization arguments:
        - *value* [dict/str]?:
        - *name* [str]?: Optional, ``None`` by default.
        - *defaults* [dict]:

    * Attributes:
        - *value* [dict]?:
        - *name* [str]?:
        - *defaults* [dict]:
        - *id_type* [type]:

    * Call arguments:
        - *instance* []:
        - *thisDir* [tuple?]: Optional, ``None`` by default.
        - *thisSign* []: Optional, ``None`` by default.
        - *thisDirSources* []: Optional, ``None`` by default.
        - *thisSources* []: Optional, ``None`` by default.

    * Returns:
        -
    """

    def __init__(self, value, name=None, defaults={}):
        """
        """

        self.name = name
        self.value = value
        self.defaults = defaults

        if isinstance(self.value, dict):
            self.id_type = type(self.value.keys()[0])

    def __call__(self, instance, thisDir=None, thisSign=None,
                 thisDirSources=None, thisSources=None):
        """
        """

        _thisDir = 'directed' if isinstance(thisDir, tuple) else thisDir

        # user supplied callback function:
        if hasattr(self.value, '__call__'):
            return self.value(instance)

        # special cases #1: by direction/effect
        elif (self.value == 'DIRECTIONS' and self.defaults is not None
              and self.name is not None and self.name in self.defaults):

            if _thisDir in self.defaults[self.name]:

                if thisSign in self.defaults[self.name][_thisDir]:
                    return self.defaults[self.name][_thisDir][thisSign]

        # special cases #2: by source category
        elif self.value == 'RESOURCE_CATEGORIES':

            for resource_type in ['pathway', 'ptm', 'reaction', 'interaction']:

                if len(getattr(data_formats, '%s_resources' % resource_type)
                       &thisSources) > 0:

                    if (self.name in self.defaults
                        and resource_type in self.defaults[self.name]):
                        return self.defaults[self.name][resource_type]

            sys.stdout.wrtie('No category for %s\n' % thisSources)
            sys.stdout.flush()

        # if value is constant:
        elif type(self.value) in common.simpleTypes:
            return self.value

        # if a dictionary given to map some igraph attribute to values:
        elif hasattr(self.value, '__call__'):
            return self.value(instance)

        elif isinstance(self.value, dict) and self.attr_name is not None:

            if hasattr(instance, self.value['_name']):
                key_attr = getattr(instance, self.value['_name'])

            elif self.value['_name'] in instance.attributes():
                key_attr = instance[self.value['_name']]

            if key_attr in self.value:
                return self.value[key_attr]

        # if default value has been given for this attribute:
        elif (self.name is not None and self.defaults is not None
              and self.name in self.defaults):
            return self.defaults[self.name]

        # ultimately, return None
        else:
            return None


class _NamedVertexSeq(object):
    """
    Vertex sequence object. Combines the list of vertex objects, their
    UniProt IDs and corresponding GeneSymbols.

    :arg igraph.VertexSeq _vs:
        Collection of :py:class:`igraph.Vertex` objects.
    :arg list _nodNam:
        List of [str] containing the node names (UniProt IDs).
    :arg list _nodLab:
        List of [str] containing the node labels (GeneSymbols).

    :var igraph.VertexSeq _vs:
        Collection of :py:class:`igraph.Vertex` objects.
    :var lsit _nodNam:
        List of [str] containing the node names (UniProt IDs).
    :var list _nodLab:
        List of [str] containing the node labels (GeneSymbols).
    """

    __slots__ = ['_vs', '_nodNam', '_nodLab']

    def __init__(self, _vs, _nodNam, _nodLab):
        """
        Initializes the object and sets the attributes according to the
        passed arguments.
        """

        self._vs = _vs
        self._nodNam = _nodNam
        self._nodLab = _nodLab

    def __iter__(self):
        """
        Iterator function yielding the :py:class:`igraph.Vertex`
        instances contained in *_vs*. It's accessed through the alias
        *vs*.

        :yield:
            (*igraph.Vertex*) -- The :py:class:`igraph.Vertex` object.
        """

        for v in self._vs:
            yield v

    def genesymbol(self):
        """
        Iterator function yielding the GeneSymbols contained in
        *_nodLab*. It can be accessed through the alias *gs*.

        :yield:
            (*str*) -- The GeneSymbols from the node list.
        """

        for v in self._vs:
            yield self._nodLab[v.index]

    def uniprot(self):
        """
        Iterator function yielding the UniProt IDs contained in
        *_nodNam*. It can be accessed through the alias *up*.

        :yield:
            (*str*) -- The UniProt IDs from the node list.
        """

        for v in self._vs:
            yield self._nodNam[v.index]

    def ids(self):
        """
        Iterator function yielding the vertex indexes.

        :yield:
            (*int*) -- The node's index.
        """

        for v in self._vs:
            yield v.index

    # Aliases
    gs = genesymbol
    up = uniprot
    vs = __iter__

# TODO: Ask:
#       - Which/how many organisms are accepted/available?
#       - MySQL
class PyPath(object):
    """Main network object.

    :arg int ncbi_tax_id:
        Optional, ``9606`` (Homo sapiens) by default. NCBI Taxonomic
        identifier of the organism from which the data will be
        downloaded.
    :arg dict default_name_type:
        Optional, ``{'protein': 'uniprot', 'mirna': 'mirbase', 'drug':
        'chembl', 'lncrna': 'lncrna-genesymbol'}`` by default. Contains
        the default identifier types to which the downloaded data will
        be converted. If others are used, user may need to provide the
        format definitions for the conversion tables.
    :arg pypath.main.PyPath copy:
        Optional, ``None`` by default. Other
        :py:class:`pypath.main.PyPath` instance from which the data will
        be copied.
    :arg tuple mysql:
        Optional, ``(None, 'mapping')`` by default. Contains the MySQL
        parameters used by the :py:mod:`pypath.mapping` module to load
        the ID conversion tables.
    :arg tuple chembl_mysql:
        Optional, ``(None, 'chembl')`` by default. Contains the MySQL
        parameters used by the :py:mod:`pypath.mapping` module to load
        the ChEMBL ID conversion tables.
    :arg str name:
        Optional, ``'unnamed'`` by default. Session or project name
        (custom).
    :arg str outdir:
        Optional, ``'results'`` by default. Output directory where to
        store all output files.
    :arg str loglevel:
        Optional, ``'INFO'`` by default. Sets the level of the logger.
        Possible levels are: ``'DEBUG'``, ``'INFO'``, ``'WARNING'``,
        ``'ERROR'`` or ``'CRITICAL'``.
    :arg bool loops:
        Optional, ``False`` by default. Determines if self-loop edges
        are allowed in the graph.

    :var list adjlist:
        List of [set] containing the adjacency of each node. See
        :py:meth:`PyPath.update_adjlist` method for more information.
    :var pypath.chembl.Chembl chembl:
        Contains the ChEMBL data. See :py:mod:`pypath.chembl` module
        documentation for more information.
    :var tuple chembl_mysql:
        Contains the MySQL parameters used by the
        :py:mod:`pypath.mapping` module to load the ChEMBL ID conversion
        tables.
    :var dict data:
        Stores the loaded interaction and attribute table. See
        :py:meth:`PyPath.read_data_file` method for more information.
    :var dict db_dict:
        Dictionary of dictionaries. Outer-level keys are ``'nodes'`` and
        ``'edges'``, corresponding values are [dict] whose keys are the
        database sources with values of type [set] containing the
        edge/node indexes for which that database provided some
        information.
    :var igraph.Graph dgraph:
        Directed network graph object.
    :var str disclaimer:
        Disclaimer text.
    :var dict dlabDct:
        Maps the directed graph node labels [str] (keys) to their
        indices [int] (values).
    :var dict dnodDct:
        Maps the directed graph node names [str] (keys) to their indices
        [int] (values).
    :var set dnodInd:
        Stores the directed graph node names [str].
    :var dict dnodLab:
        Maps the directed graph node indices [int] (keys) to their
        labels [str] (values).
    :var dict dnodNam:
        Maps the directed graph node indices [int] (keys) to their names
        [str] (values).
    :var dict edgeAttrs:
        Stores the edge attribute names [str] as keys and their
        corresponding types (e.g.: ``set``, ``list``, ``str``, ...) as
        values.
    :var pandas.DataFrame exp:
        Stores the expression data for the nodes (if loaded).
    :var pandas.DataFrame exp_prod:
        Stores the edge expression data (as the product of the
        normalized expression between the pair of nodes by default). For
        more details see :py:meth:`pypath.main.PyPath.edges_expression`.
    :var set exp_samples:
        Contains a list of tissues as downloaded by ProteomicsDB. See
        :py:meth:`PyPath.get_proteomicsdb` for more information.
    :var list failed_edges:
        List of lists containing information about the failed edges.
        Each failed edge sublist contains (in this order): [tuple] with
        the node IDs, [str] names of nodes A and B, [int] IDs of nodes
        A and B and [int] IDs of the edges in both directions.
    :var dict go:
        Contains the organism(s) NCBI taxonomy ID as key [int] and
        :py:class:`pypath.go.GOAnnotation` object as value, which
        contains the GO annotations for the nodes in the graph. See
        :py:class:`pypath.go.GOAnnotation` for more information.
    :var igraph.Graph graph:
        Undirected network graph object.
    :var pypath.gsea.GSEA gsea:
        Contains the loaded gene-sets from MSigDB. See
        :py:class:`pypath.gsea.GSEA` for more information.
    :var set has_cats:
        Contains the categories (e.g.: resource types) [str] loaded in
        the current network. Possible categories are: ``'m'`` for
        PTM/enzyme-substrate resources, ``'p'`` for pathway/activity
        flow resources, ``'i'`` for undirected/PPI resources, ``'r'``
        for process description/reaction resources and ``'t'`` for
        transcription resources.
    :var dict htp:
        Contains information about high-throughput data of the network
        for different thresholds [int] (keys). Values are [dict]
        containing the number of references (``'rnum'``) [int], number
        of edges (``'enum'``) [int], number of sources (``'snum'``)
        [int] and list of PMIDs of the most common references above the
        given threshold (``'htrefs'``) [set].
    :var dict labDct:
        Maps the undirected graph node labels [str] (keys) to their
        indices [int] (values).
    :var dict lists:
        Contains specific lists of nodes (values) for different
        categories [str] (keys). These can to be loaded from a file or
        a resource. Some methods include
        :py:meth:`pypath.main.PyPath.receptor_list` (``'rec'``),
        :py:meth:`pypath.main.PyPath.druggability_list` (``'dgb'``),
        :py:meth:`pypath.main.PyPath.kinases_list` (``'kin'``),
        :py:meth:`pypath.main.PyPath.tfs_list` (``'tf'``),
        :py:meth:`pypath.main.PyPath.disease_genes_list` (``'dis'``),
        :py:meth:`pypath.main.PyPath.signaling_proteins_list`
        (``'sig'``), :py:meth:`pypath.main.PyPath.proteome_list`
        (``'proteome'``) and
        :py:meth:`pypath.main.PyPath.cancer_drivers_list` (``'cdv'``).
    :var str loglevel:
        The level of the logger.
    :var bool loops:
        Whether if self-loop edges are allowed in the graph.
    :var pypath.mapping.Mapper mapper:
        :py:class:`pypath.mapper.Mapper` object for ID conversion and
        other ID-related operations across resources.
    :var list mutation_samples:
        DEPRECATED
    :var tuple mysql_conf:
        Contains the MySQL parameters used by the
        :py:mod:`pypath.mapping` module to load the ID conversion
        tables.
    :var str name:
        Session or project name (custom).
    :var int ncbi_tax_id:
        NCBI Taxonomic identifier of the organism from which the data
        will be downloaded.
    :var dict negatives:
        Contains a list of negative interactions according to a given
        source (e.g.: Negatome database). See
        :py:meth:`pypath.main.PyPath.apply_negative` for more
        information.
    :var dict nodDct:
        Maps the undirected graph node names [str] (keys) to their
        indices [int] (values).
    :var set nodInd:
        Stores the undirected graph node names [str].
    :var dict nodLab:
        Maps the undirected graph node indices [int] (keys) to their
        labels [str] (values).
    :var dict nodNam:
        Maps the directed graph node indices [int] (keys) to their names
        [str] (values).
    :var str outdir:
        Output directory where to store all output files.
    :var pypath.logn.logw ownlog:
        Logger class instance, see :py:class:`pypath.logn.logw` for more
        information.
    :var list palette:
        Contains a list of hexadecimal [str] of colors. Used for
        plotting purposes.
    :var list pathway_types:
        Contains the names of all the loaded pathway resources [str].
    :var dict pathways:
        Contains the list of pathways (values) for each resource (keys)
        loaded in the network.
    :var dict plots:
        DEPRECATED (?)
    :var pypath.proteomicsdb.ProteomicsDB proteomicsdb:
        Contains a :py:class:`pypath.proteomicsdb.ProteomicsDB`
        instance, see the class documentation for more information.
    :var list raw_data:
        Contains a list of loaded edges [dict] from a data file. See
        :py:meth:`PyPath.read_data_file` for more information.
    :var dict reflists:
        Contains the reference list(s) loaded. Keys are [tuple]
        containing the node name type [str] (e.g.: ``'uniprot'``), type
        [str] (e.g.: ``'protein'``) and taxonomic ID [int] (e.g.:
        ``'9606'``). Values are the corresponding
        :py:class:`pypath.reflists.ReferenceList` instance (see class
        documentation for more information).
    :var dict seq:
        (?)
    :var str session:
        Session ID, a five random alphanumeric characters.
    :var str session_name:
        Session name and ID (e.g. ``'unnamed-abc12'``).
    :var igraph.Graph sourceNetEdges:
        (?)
    :var igraph.Graph sourceNetNodes:
        (?)
    :var list sources:
        List contianing the names of the loaded resources [str].
    :var dict u_pfam:
        Dictionary of dictionaries, contains the mapping of UniProt IDs
        to their respective protein families and other information.
    :var list uniprot_mapped:
        DEPRECATED (?)
    :var list unmapped:
        Contains the names of unmapped items [str]. See
        :py:meth:`pypath.main.PyPath.map_item` for more information.
    :var dict vertexAttrs:
        Stores the node attribute names [str] as keys and their
        corresponding types (e.g.: ``set``, ``list``, ``str``, ...) as
        values.
    """

    default_name_type = {'protein': 'uniprot',
                         'mirna': 'mirbase',
                         'drug': 'chembl',
                         'lncrna': 'lncrna-genesymbol'}

    def __init__(self, ncbi_tax_id=9606, default_name_type=default_name_type,
                 copy=None, mysql=(None, 'mapping'),
                 chembl_mysql=(None, 'chembl'), name='unnamed',
                 cache_dir = None,
                 outdir='results', loglevel='INFO', loops=False):
        """Initializes the network object.

        **NOTE:** Only the instance is created, no data is donwloaded
        until the corresponding function is called (e.g.:
        :py:meth:`PyPath.init_network`).
        """

        self.__version__ = _version.__version__

        # Setting up the working directory
        for d in ['results', 'log']:

            if not os.path.exists(d):
                os.makedirs(d)

        self.cache_dir = cache_dir or settings.get('cachedir')

        if not os.path.exists(self.cache_dir):

            os.makedirs(self.cache_dir)

        if copy is None:
            # Setting up graph object
            self.graph = igraph.Graph(0)
            g = self.graph
            g['entity_types'] = {}
            g['ncbi_tax_id'] = ncbi_tax_id
            g['name'] = name
            g['sources'] = {}
            g['references'] = {}
            g['directed'] = False
            g.vs['type'] = []
            g.vs['name'] = []
            g.vs['nameType'] = []
            g.vs['originalNames'] = [[] for _ in xrange(self.graph.vcount())]
            g.vs['ncbi_tax_id'] = []
            g.vs['exp'] = [{}]
            g.es['sources'] = [set([]) for _ in xrange(self.graph.ecount())]
            g.es['type'] = [[] for _ in xrange(self.graph.ecount())]
            g.es['references'] = [[] for _ in xrange(self.graph.ecount())]
            g.es['refs_by_source'] = [{} for _ in xrange(self.graph.ecount())]
            g.es['refs_by_dir'] = [{} for _ in xrange(self.graph.ecount())]
            g.es['refs_by_type'] = [{} for _ in xrange(self.graph.ecount())]
            g.es['sources_by_type'] = [{} for _ in xrange(self.graph.ecount())]
            g.es['negative_refs'] = [[] for _ in xrange(self.graph.ecount())]
            g.es['negative'] = [[] for _ in xrange(self.graph.ecount())]
            g.es['dirs'] = [None]
            g['layout_type'] = None
            g['layout_data'] = None
            g['only_directed'] = False

            self.loops = loops
            self.dgraph = None
            self._undirected = self.graph
            self._directed = None
            self.failed_edges = []

            self.uniprot_mapped = [] # XXX: Not used anywhere
            self.mysql_conf = mysql
            self.set_chembl_mysql(chembl_mysql[1], chembl_mysql[0])
            # self.mysql = mysql.MysqlRunner(self.mysql_conf)
            self.unmapped = []
            self.name = name
            self.outdir = outdir
            self.ncbi_tax_id = ncbi_tax_id
            self.data = {}
            self.reflists = {}
            self.negatives = {}
            self.raw_data = None
            self.lists = {}
            self.plots = {} # XXX: Not used anywhere
            self.proteomicsdb = None
            self.exp_samples = set([])
            self.sources = []
            self.has_cats = set([])
            self.db_dict = {}
            self.pathway_types = []
            self.pathways = {}
            self.vertexAttrs = {}
            self.edgeAttrs = {}
            self.u_pfam = None
            self.seq = None
            self.palette = ['#6EA945', '#007B7F', '#FCCC06', '#DA0025',
                            '#000000']

            # Session and log
            self.session = common.gen_session_id()
            self.session_name = ''.join([self.name, '-', self.session]) # XXX: What about '-'.join([self.name, self.session])?
            self.loglevel = loglevel
            self.ownlog = logn.logw(self.session, self.loglevel)
            self.mapper = mapping.Mapper(self.ncbi_tax_id,
                                         mysql_conf=self.mysql_conf,
                                         log=self.ownlog)
            self.disclaimer = '\n\t=== d i s c l a i m e r ===\n\n'\
                '\tAll data coming with this module\n'\
                '\teither as redistributed copy or downloaded using the\n'\
                '\tprogrammatic interfaces included in the present module\n'\
                '\tare available under public domain, are free to use at\n'\
                '\tleast for academic research or education purposes.\n'\
                '\tPlease be aware of the licences of all the datasets\n'\
                '\tyou use in your analysis, and please give appropriate\n'\
                '\tcredits for the original sources when you publish your\n'\
                '\tresults. To find out more about data sources please\n'\
                '\tlook at `pypath.descriptions` and\n'\
                '\t`pypath.data_formats.urls`.\n\n'
            self.licence()
            self.ownlog.msg(1, "PyPath has been initialized")
            self.ownlog.msg(1, "Beginning session '%s'" % self.session)
            sys.stdout.write(
                """\t> New session started,\n\tsession ID: '%s'\n\tlogfile: """
                """'./%s'\n\tpypath version: %s\n""" % (
                    self.session, self.ownlog.logfile, _version.__version__))

        else:
            self.copy(copy)

    def set_chembl_mysql(self, title, config_file=None):
        """
        Sets the ChEMBL MySQL configuration according to the *title*
        section in *config_file* ini file configuration.

        :arg str title:
            Section title of the ini file.
        :arg str config_file:
            Optional, ``None`` by default. Specifies the configuration
            file name if none is passed, ``mysql_config/defaults.mysql``
            will be used.
        """

        self.chembl_mysql = (config_file, title)

    def copy(self, other):
        """
        Copies another :py:class:`pypath.main.PyPath` instance into the
        current one.

        :arg pypath.main.PyPath other:
            The instance to be copied from.
        """

        self.__dict__ = copy.deepcopy(other.__dict__)
        self.update_vname()
        self.ownlog.msg(1, "Reinitialized", 'INFO')
    
    def __copy__(self):
        
        new = PyPath(copy = self)
        
        return new

    def init_network(self, lst=None, exclude=[], cache_files={},
                     pfile=False, save=False, reread=False, redownload=False,
                     **kwargs): # XXX: kwargs is not used anywhere
        """Loads the network data.

        This is a lazy way to start the module, load data and build the
        high confidence, literature curated part of the signaling
        network.

        :arg dict lst:
            Optional, ``None`` by default. Specifies the data input
            formats for the different resources (keys) [str]. Values
            are :py:class:`pypath.input_formats.ReadSettings` instances
            containing the information. By default uses the set of
            resources of OmniPath.
        :arg list exclude:
            Optional, ``[]`` by default. List of resources [str] to
            exclude from the network.
        :arg dict cache_files:
            Optional, ``{}`` by default. Contains the resource name(s)
            [str] (keys) and the corresponding cached file name [str].
            If provided (and file exists) bypasses the download of the
            data for that resource and uses the cache file instead.
        :arg str pfile:
            Optional, ``False`` by default. If any, provides the file
            name or path to a previously saved network pickle file.
            If ``True`` is passed, takes the default path from
            :py:meth:`PyPath.save_network`
            (``'cache/default_network.pickle'``).
        :arg bool save:
            Optional, ``False`` by default. If set to ``True``, saves
            the loaded network to its default location
            (``'cache/default_network.pickle'``).
        :arg bool reread:
            Optional, ``False`` by default. Specifies whether to reread
            the data files from the cache or omit them (similar to
            *redownload*).
        :arg bool redownload:
            Optional, ``False`` by default. Specifies whether to
            re-download the data and ignore the cache.
        :arg \*\*kwargs:
            Not used.
        """

        if lst is None:
            lst = omnipath

        if pfile:
            pfile = pfile if not isinstance(pfile, bool) \
                else os.path.join(self.cache_dir, 'default_network.pickle')

            if os.path.exists(pfile):
                sys.stdout.write(
                    '\t:: Loading igraph object from file `%s`...' % pfile)
                sys.stdout.flush()
                graph = pickle.load(open(pfile, 'rb'))

                if isinstance(graph, igraph.Graph) and graph.vcount() > 0:
                    self.graph = graph
                    sys.stdout.write(
                        '\r%s\r\t:: Network loaded from `%s`. %u nodes, '
                        '%u edges.\n' % (' ' * 90, pfile, self.graph.vcount(),
                                         self.graph.ecount()))
                    sys.stdout.flush()
                    self.update_vname()
                    self.update_vindex()
                    self.update_sources()

                    return None

        self.load_reflists() # XXX: This is redundant (see line 4565 in load_resources)
        self.load_resources(
            lst=lst, exclude=exclude, reread=reread, redownload=redownload,
            cache_files=cache_files)

        if save:
            sys.stdout.write('\t:: Saving igraph object to file `%s`...' %
                             pfile)
            sys.stdout.flush()
            self.save_network()
            sys.stdout.write(
                '\r%s\r\t:: Network saved successfully to file `%s`.\n' %
                (' ' * 90, pfile))
            sys.stdout.flush()

    def save_network(self, pfile=None):
        """Saves the network object.

        Stores the instance into a pickle (binary) file which can be
        reloaded in the future.

        :arg str pfile:
            Optional, ``None`` by default. The path/file name where to
            store the pcikle file. If not specified, saves the network
            to its default location
            (``'cache/default_network.pickle'``).
        """

        pfile = pfile if pfile is not None \
            else os.path.join(self.cache_dir, 'default_network.pickle')
        pickle.dump(self.graph, open(pfile, 'wb'), -1)

    ###
    # functions to read networks from text files or mysql
    ###

    def get_max(self, attrList): # TODO
        """
        """

        maxC = 0

        for val in attrList.values():

            if val.__class__ is tuple:
                val = val[0]

            if val > maxC:
                maxC = val

        return maxC

    def get_attrs(self, line, spec, lnum): # TODO
        """
        """

        attrs = {}

        for col in spec.keys():
            # extraEdgeAttrs and extraNodeAttrs are dicts
            # of additional parameters assigned to edges and nodes respectively;
            # key is the name of the parameter, value is the col number,
            # or a tuple of col number and the separator,
            # if the column contains additional subfields e.g. (5, ";")

            try:

                if spec[col].__class__ is tuple:

                    if hasattr(spec[col][1], '__call__'):
                        fieldVal = spec[col][1](line[spec[col][0]])

                    else:
                        fieldVal = line[spec[col][0]].split(spec[col][1])

                else:
                    fieldVal = line[spec[col]]

            except:
                self.ownlog.msg(2, (
                    """Wrong column index (%s) in extra attributes?
                    Line #%u\n""" % (str(col), lnum)), 'ERROR')
                readError = 1
                break

            fieldName = col
            attrs[fieldName] = fieldVal

        return attrs

    def get_taxon(self, tax_dict, fields): # TODO
        """
        """

        if 'A' in tax_dict and 'B' in tax_dict:

            return (self.get_taxon(tax_dict['A'], fields),
                    self.get_taxon(tax_dict['B'], fields))

        else:

            if 'dict' not in tax_dict:
                return int(fields[tax_dict['col']])

            elif fields[tax_dict['col']] in tax_dict['dict']:
                return tax_dict['dict'][fields[tax_dict['col']]]

            else:
                return None

    def numof_references(self):
        """Counts the number of reference on the network.

        Counts the total number of unique references in the edges of the
        network.

        :return:
            (*int*) -- Number of unique references in the network.
        """

        return len(
            common.uniqList(
                common.flatList(
                    list(map(lambda e: e['references'], self.graph.es)))))

    def mean_reference_per_interaction(self):
        """
        Computes the mean number of references per interaction of the
        network.

        :return:
            (*float*) -- Mean number of interactions per edge.
        """

        return np.mean(
            list(map(lambda e: len(e['references']), self.graph.es)))

    def numof_reference_interaction_pairs(self): # XXX: Not really sure about this one
        """
        Returns the total of unique references per interaction.

        :return:
            (*int*) -- Total number of unique references per
            interaction.
        """

        return len(common.uniqList(common.flatList(
            list(map(lambda e:
                     list(map(lambda r:
                              (e.index, r), e['references'])),
                     self.graph.es)))))

    def curators_work(self):
        """
        Computes and prints an estimation of how many years of curation
        took to achieve the amount of information on the network.
        """

        curation_effort = self.numof_reference_interaction_pairs()
        sys.stdout.write(
            '\t:: Curators worked %.01f-%.01f years to accomplish '
            'what currently you have incorporated in this network!'
            '\n\n\tAmazing, isn\'t it?\n' %
            (curation_effort * 15 / 60.0 / 2087.0,
             curation_effort * 60 / 60.0 / 2087.0))
        sys.stdout.flush()

    def reference_edge_ratio(self):
        """
        Computes the average number of references per edge (as in the
        undirected graph).

        :return:
            (*float*) -- Average number of references per edge.
        """

        return self.numof_references() / float(self.graph.ecount())

    def get_giant(self, replace=False, graph=None):
        """
        Returns the giant component of the *graph*, or replaces the
        :py:class:`igraph.Graph` instance with only the giant component
        if specified.

        :arg bool replace:
            Optional, ``False`` by default. Specifies whether to replace
            the :py:class:`igraph.Graph` instance. This can be either
            the undirected network of the current
            :py:class:`pypath.main.PyPath` instance (default) or the one
            passed under the keyword argument *graph*.
        :arg igraph.Graph graph:
            Optional, ``None`` by default. The graph object from which
            the giant component is to be computed. If none is specified,
            takes the undirected network of the current
            :py:class:`pypath.main.PyPath` instance.

        :return:
            (*igraph.Graph*) -- If ``replace=False``, returns a copy of
            the giant component graph.
        """

        g = graph if graph is not None else self.graph
        gg = g if replace else modcopy.deepcopy(g)

        cl = gg.components(mode='WEAK')
        cl_sizes = cl.sizes()
        giant_component_index = cl_sizes.index(max(cl_sizes))
        in_giant = [x == giant_component_index for x in cl.membership]

        common.console(':: Nodes in giant component: %u' %
                       in_giant.count(True))

        toDel = [i for i in xrange(0, gg.vcount()) if not in_giant[i]]
        gg.delete_vertices(toDel)

        common.console(':: Giant component size: %u edges, %u nodes' %
                       (gg.ecount(), gg.vcount()))

        if not replace:
            return gg

    def update_vname(self):
        """
        Fast lookup of node names and indexes, these are hold in a
        [list] and a [dict] as well. However, every time new nodes are
        added, these should be updated. This function is automatically
        called after all operations affecting node indices.
        """

        self.genesymbol_labels()
        graph = self._get_undirected()
        self._already_has_directed()
        dgraph = self._directed

        if graph is not None:
            self.nodInd = set(graph.vs['name'])
            self.nodDct = dict(zip(graph.vs['name'], xrange(graph.vcount())))
            self.labDct = dict(zip(graph.vs['label'], xrange(graph.vcount())))
            self.nodNam = dict(zip(xrange(graph.vcount()), graph.vs['name']))
            self.nodLab = dict(zip(xrange(graph.vcount()), graph.vs['label']))

        if dgraph is not None:
            self.dnodInd = set(dgraph.vs['name'])
            self.dnodDct = dict(
                zip(dgraph.vs['name'], xrange(dgraph.vcount())))
            self.dlabDct = dict(
                zip(dgraph.vs['label'], xrange(dgraph.vcount())))
            self.dnodNam = dict(
                zip(xrange(dgraph.vcount()), dgraph.vs['name']))
            self.dnodLab = dict(
                zip(xrange(dgraph.vcount()), dgraph.vs['label']))

    def vsgs(self):
        """
        Returns a generator sequence of the node names as GeneSymbols
        [str] (from the undirected graph).

        :return:
            (*generator*) -- Sequence containing the node names as
            GeneSymbols [str].
        """

        return _NamedVertexSeq(self.graph.vs, self.nodNam, self.nodLab).gs()

    def vsup(self):
        """
        Returns a generator sequence of the node names as UniProt IDs
        [str] (from the undirected graph).

        :return:
            (*generator*) -- Sequence containing the node names as
            UniProt IDs [str].
        """

        return _NamedVertexSeq(self.graph.vs, self.nodNam, self.nodLab).up()

    def update_vindex(self): # XXX: If so, shouldn't it be removed?
        """
        This is deprecated.
        """

        self.nodNam = dict(
            zip(range(0, self.graph.vcount()), self.graph.vs['name']))

    def vertex_pathways(self):
        """
        Some resources assignes interactions some others proteins to
        pathways. This function copies pathway annotations from edge
        attributes to vertex attributes.
        """

        for eattr in self.graph.es.attributes():

            if eattr.endswith('pathways'):

                if eattr not in self.graph.vs.attributes():
                    self.graph.vs[eattr] = [[] for _ in self.graph.vs]

                for e in self.graph.es:
                    self.graph.vs[e.source][eattr] = e[eattr]
                    self.graph.vs[e.target][eattr] = e[eattr]

    # XXX: Not very clear for me what this function is actually doing...
    #      I mean, returns True/False and True as soon as the first
    #      len(thisVal & filtrVal) > 0
    def filters(self, line, positiveFilters=[], negativeFilters=[]): # TODO
        """
        """

        for filtr in negativeFilters:

            if len(filtr) > 2:
                sep = filtr[2]
                thisVal = set(line[filtr[0]].split(sep))

            else:
                thisVal = set([line[filtr[0]]])

            filtrVal = set(filtr[1]
                           if isinstance(filtr[1], list) else [filtr[1]])

            if len(thisVal & filtrVal) > 0:
                return True

        for filtr in positiveFilters:

            if len(filtr) > 2:
                sep = filtr[2]
                thisVal = set(line[filtr[0]].split(sep))

            else:
                thisVal = set([line[filtr[0]]])

            filtrVal = set(filtr[1]
                           if isinstance(filtr[1], list) else [filtr[1]])

            if len(thisVal & filtrVal) == 0:
                return True

        return False

    def lookup_cache(self, name, cache_files, int_cache, edges_cache):
        """
        Checks up the cache folder for the files of a given resource.
        First checks if *name* is on the *cache_files* dictionary.
        If so, loads either the interactions or edges otherwise. If
        not, checks *edges_cache* or *int_cache* otherwise.

        :arg str name:
            Name of the resource (lower-case).
        :arg dict cache_files:
            Contains the resource name(s) [str] (keys) and the
            corresponding cached file name [str] (values).
        :arg str int_cache:
            Path to the interactions cache file of the resource.
        :arg str edges_cache:
            Path to the edges cache file of the resource.

        :return:
            * (*file*) -- The loaded pickle file from the cache if the
              file is contains the interactions. ``None`` otherwise.
            * (*list*) -- List of mapped edges if the file contains the
              information from the edges. ``[]`` otherwise.
        """

        infile = None
        edgeListMapped = []
        cache_file = cache_files[name] if name in cache_files else None

        if cache_file is not None and os.path.exists(cache_file):
            cache_type = cache_file.split('.')[-2]

            if cache_type == 'interactions':
                infile = self.read_from_cache(int_cache)

            elif cache_type == 'edges':
                edgeListMapped = self.read_from_cache(edges_cache)

        elif os.path.exists(edges_cache):
            edgeListMapped = self.read_from_cache(edges_cache)

        else: # XXX: You could use another elif statement here

            if os.path.exists(int_cache):
                infile = self.read_from_cache(int_cache)

        return infile, edgeListMapped

    def read_from_cache(self, cache_file):
        """
        Reads a pickle file from the cache and returns it. It is assumed
        that the subfolder ``cache/`` is on the supplied path.

        :arg str cache_file:
            Path to the cache file that is to be loaded.

        :return:
            (*file*) -- The loaded pickle file from the cache. Type will
            depend on the file itself (e.g.: if the pickle was saved
            from a dictionary, the type will be [dict]).
        """

        sys.stdout.write('\t:: Reading from cache: %s\n' % cache_file)
        sys.stdout.flush()
        self.ownlog.msg(2, 'Data have been read from cache: %s' % cache_file)

        return pickle.load(open(cache_file, 'rb'))

    def process_sign(self, signData, signDef):
        """
        Processes the sign of an interaction, used when processing an
        input file.

        :arg str signData:
            Data regarding the sign to be processed.
        :arg tuple signDef:
            Contains information about how to process *signData*. This
            is defined in :py:mod:`pypath.data_formats`. First element
            determines the position on the direction information of each
            line on the data file [int], second element is either [str]
            or [list] and defines the terms for which an interaction is
            defined as stimulation, third element is similar but for the
            inhibition and third (optional) element determines the
            separator for *signData* if contains more than one element.

        :return:
            * (*bool*) -- Determines whether the processed interaction
              is considered stimulation or not.
            * (*bool*) -- Determines whether the processed interaction
              is considered inhibition or not.
        """

        stim = False
        inh = False
        signSep = signDef[3] if len(signDef) > 3 else None
        signData = set(str(signData).split(signSep))
        pos = set(signDef[1] if isinstance(signDef[1], list) else [signDef[1]])
        neg = set(signDef[2] if isinstance(signDef[2], list) else [signDef[2]])

        # XXX: Isn't using elif here bias the choice to stimulatory interactions
        #      even though there can also be negative sources?

        if len(signData & pos) > 0:
            stim = True

        elif len(signData & neg) > 0:
            inh = True

        return stim, inh

    def process_direction(self, line, dirCol, dirVal, dirSep):
        """
        Processes the direction information of an interaction according
        to a data file from a source.

        :arg list line:
            The stripped and separated line from the resource data file
            containing the information of an interaction.
        :arg int dirCol:
            The column/position number where the information about the
            direction is to be found (on *line*).
        :arg list dirVal:
            Contains the terms [str] for which that interaction is to be
            considered directed.
        :arg str dirSep:
            Separator for the field in *line* containing the direction
            information (if any).

        :return:
            (*bool*) -- Determines whether the given interaction is
            directed or not.
        """

        if dirCol is None or dirVal is None:
            return False

        else:
            thisDir = set(line[dirCol].split(dirSep))
            return len(thisDir & dirVal) > 0

    def read_data_file(self, settings, keep_raw=False, cache_files={},
                       reread=False, redownload=False):
        """
        Reads interaction data file containing node and edge attributes
        that can be read from simple text based files and adds it to the
        networkdata. This function works not only with files, but with
        lists as well. Any other function can be written to download and
        preprocess data, and then give it to this function to finally
        attach to the network.

        :arg pypath.input_formats.ReadSettings settings:
            :py:class:`pypath.input_formats.ReadSettings` instance
            containing the detailed definition of the input format of
            the file. Instead of the file name (on the
            :py:attr:`pypath.input_formats.ReadSettings.inFile`
            attribute) you can give a custom function name, which will
            be executed, and the returned data will be used instead.
        :arg bool keep_raw:
            Optional, ``False`` by default. Whether to keep the raw data
            read by this function, in order for debugging purposes, or
            further use.
        :arg dict cache_files:
            Optional, ``{}`` by default. Contains the resource name(s)
            [str] (keys) and the corresponding cached file name [str].
            If provided (and file exists) bypasses the download of the
            data for that resource and uses the cache file instead.
        :arg bool reread:
            Optional, ``False`` by default. Specifies whether to reread
            the data files from the cache or omit them (similar to
            *redownload*).
        :arg bool redownload:
            Optional, ``False`` by default. Specifies whether to
            re-download the data and ignore the cache.
        """

        listLike = set([list, tuple])
        edgeList = []
        nodeList = []
        edgeListMapped = []
        infile = None
        _name = settings.name.lower()
        int_cache = os.path.join(
            self.cache_dir,
            '%s.interactions.pickle' % _name
        )
        edges_cache = os.path.join(
            self.cache_dir,
            '%s.edges.pickle' % _name
        )
        if not reread and not redownload:
            infile, edgeListMapped = self.lookup_cache(_name, cache_files,
                                                       int_cache, edges_cache)

        if not len(edgeListMapped):

            if infile is None:

                if settings.__class__.__name__ != "ReadSettings":
                    self.ownlog.msg(2, (
                        """No proper input file definition!\n\'settings\'
                        should be a \'ReadSettings\' instance\n"""), 'ERROR')
                    return None

                if settings.huge:
                    sys.stdout.write(
                        '\n\tProcessing %s requires huge memory.\n'
                        '\tPlease hit `y` if you have at least 2G free memory,\n'
                        '\tor `n` to omit %s.\n'
                        '\tAfter processing once, it will be saved in \n'
                        '\t%s, so next time can be loaded quickly.\n\n'
                        '\tProcess %s now? [y/n]\n' %
                        (settings.name, settings.name, edges_cache,
                         settings.name))
                    sys.stdout.flush()

                    while True:
                        answer = raw_input().lower()

                        if answer == 'n':
                            return None

                        elif answer == 'y':
                            break

                        else:
                            sys.stdout.write(
                                '\n\tPlease answer `y` or `n`:\n\t')
                            sys.stdout.flush()

                inputFunc = self.get_function(settings.inFile)

                if inputFunc is None and hasattr(dataio, settings.inFile):
                    inputFunc = getattr(dataio, settings.inFile)

                # reading from remote or local file, or executing import
                # function:
                if (
                    isinstance(settings.inFile, basestring) and (
                        settings.inFile.startswith('http') or
                        settings.inFile.startswith('ftp')
                    )
                ):

                    curl_use_cache = not redownload
                    c = curl.Curl(
                        settings.inFile,
                        silent=False,
                        large=True,
                        cache=curl_use_cache)
                    infile = c.result.read()

                    if type(infile) is bytes:

                        try:
                            infile = infile.decode('utf-8')

                        except:

                            try:
                                infile = infile.decode('iso-8859-1')

                            except:
                                pass

                    infile = [
                        x for x in infile.replace('\r', '').split('\n')
                        if len(x) > 0
                    ]
                    self.ownlog.msg(2, "Retrieving data from%s ..." %
                                    settings.inFile)

                # elif hasattr(dataio, settings.inFile):
                elif inputFunc is not None:
                    self.ownlog.msg(2, "Retrieving data by dataio.%s() ..." %
                                    inputFunc.__name__)
                    _store_cache = curl.CACHE
                    curl.CACHE = not redownload

                    # this try-except needs to be removed
                    # once correct exception handling will
                    # be implemented in every input function
                    try:
                        infile = inputFunc(**settings.inputArgs)

                    except Exception as e:
                        sys.stdout.write(
                            '\n\t:: Error in `pypath.dataio.%s()`. '
                            'Skipping to next resource.\n' %
                            inputFunc.__name__)
                        sys.stdout.write('\t:: %s\n' % str(e.args))
                        sys.stdout.flush()

                        try:
                            traceback.print_tb(
                                e.__traceback__, file=sys.stdout)

                        except Exception as e:
                            sys.stdout.write(
                                '\t:: Failed handling exception.\n')
                            sys.stdout.write('\t%s\n' % str(e.args))
                            sys.stdout.flush()

                    curl.CACHE = _store_cache

                elif os.path.isfile(settings.inFile):
                    infile = codecs.open(
                        settings.inFile, encoding='utf-8', mode='r')
                    self.ownlog.msg(2, "%s opened..." % settings.inFile)

                if infile is None:
                    self.ownlog.msg(2, "%s: No such file or "
                                    "dataio function! :(\n" %
                                    (settings.inFile), 'ERROR')
                    return None

            # finding the largest referred column number,
            # to avoid references out of range
            isDir = settings.isDirected
            sign = settings.sign
            refCol = settings.refs[0] if isinstance(settings.refs, tuple) \
                else settings.refs if isinstance(settings.refs, int) else None
            refSep = settings.refs[1] if isinstance(settings.refs,
                                                    tuple) else ';'
            sigCol = None if not isinstance(sign, tuple) else sign[0]
            dirCol = None
            dirVal = None
            dirSep = None

            if isinstance(isDir, tuple):
                dirCol = isDir[0]
                dirVal = isDir[1]
                dirSep = isDir[2] if len(isDir) > 2 else None

            elif isinstance(sign, tuple):
                dirCol = sign[0]
                dirVal = sign[1:3]
                dirVal = dirVal if type(dirVal[
                    0]) in common.simpleTypes else common.flatList(dirVal)
                dirSep = sign[3] if len(sign) > 3 else None

            dirVal = set(dirVal if isinstance(dirVal, list) else [dirVal])
            maxCol = max(
                filter(
                    lambda i: i is not None, [
                        settings.nameColA, settings.nameColB, self.get_max(
                            settings.extraEdgeAttrs),
                        self.get_max(settings.extraNodeAttrsA), self.get_max(
                            settings.extraNodeAttrsB), refCol, dirCol, sigCol,
                        max(itertools.chain(
                            map(lambda x: x[0],
                                settings.positiveFilters),
                            [0])),
                        max(itertools.chain(
                            map(lambda x: x[0],
                                settings.negativeFilters),
                            [0]))
                    ]))
            # iterating lines from input file
            lnum = 0
            lFiltered = 0
            rFiltered = 0
            tFiltered = 0
            readError = 0

            for line in infile: # XXX: here could be used enumerate for lnum
                lnum += 1

                if len(line) <= 1 or (lnum == 1 and settings.header):
                    # empty lines
                    # or header row
                    continue

                if type(line) not in listLike:

                    if hasattr(line, 'decode'):
                        line = line.decode('utf-8')

                    # XXX: Maybe str.strip() instead of two str.replace()?
                    line = line.replace('\n', '').replace('\r', '').\
                        split(settings.separator)

                else:
                    line = [
                        x.replace('\n', '').replace('\r', '')
                        if hasattr(x, 'replace') else x for x in line
                    ]

                # in case line has less fields than needed
                if len(line) < maxCol:
                    self.ownlog.msg(2, ('Line #%u has less than %u fields,'
                                        ' skipping! :(\n' % (lnum, maxCol)),
                                    'ERROR')
                    readError = 1
                    continue

                else:

                    # applying filters:
                    if self.filters(line, settings.positiveFilters,
                                    settings.negativeFilters):
                        lFiltered += 1
                        continue

                    # reading names and attributes:
                    if isDir and not isinstance(isDir, tuple):
                        thisEdgeDir = True

                    else:
                        thisEdgeDir = self.process_direction(line, dirCol,
                                                             dirVal, dirSep)

                    refs = []

                    if refCol is not None:
                        refs = common.delEmpty(
                            list(set(line[refCol].split(refSep))))

                    refs = dataio.only_pmids([r.strip() for r in refs])

                    if len(refs) == 0 and settings.must_have_references:
                        rFiltered += 1
                        continue

                    # to give an easy way:
                    if isinstance(settings.ncbiTaxId, int):
                        taxA = settings.ncbiTaxId
                        taxB = settings.ncbiTaxId

                    # to enable more sophisticated inputs:
                    elif isinstance(settings.ncbiTaxId, dict):

                        taxx = self.get_taxon(settings.ncbiTaxId, line)

                        if isinstance(taxx, tuple):
                            taxA = taxx[0]
                            taxB = taxx[1]

                        else:
                            taxA = taxB = taxx

                        taxdA = (
                            settings.ncbiTaxId['A']
                            if 'A' in settings.ncbiTaxId else
                            settings.ncbiTaxId)
                        taxdB = (
                            settings.ncbiTaxId['B']
                            if 'B' in settings.ncbiTaxId else
                            settings.ncbiTaxId)

                        if (('include' in taxdA and
                            taxA not in taxdA['include']) or
                            ('include' in taxdB and
                            taxB not in taxdB['include']) or
                            ('exclude' in taxdA and
                            taxA in taxdA['exclude']) or
                            ('exclude' in taxdB and
                            taxB in taxdB['exclude'])):

                            tFiltered += 1
                            continue

                    else:
                        taxA = taxB = self.ncbi_tax_id

                    if taxA is None or taxB is None:
                        tFiltered += 1
                        continue

                    stim = False
                    inh = False

                    if isinstance(sign, tuple):
                        stim, inh = self.process_sign(line[sign[0]], sign)

                    resource = (
                        [line[settings.resource]]
                        if type(settings.resource) is int else
                        line[settings.resource[0]].split(settings.resource[1])
                        if type(settings.resource) is tuple else
                        [settings.resource]
                    )
                    newEdge = {
                        "nameA": line[settings.nameColA].strip(),
                        "nameB": line[settings.nameColB].strip(),
                        "nameTypeA": settings.nameTypeA,
                        "nameTypeB": settings.nameTypeB,
                        "typeA": settings.typeA,
                        "typeB": settings.typeB,
                        "source": resource,
                        "isDirected": thisEdgeDir,
                        "references": refs,
                        "stim": stim,
                        "inh": inh,
                        "taxA": taxA,
                        "taxB": taxB,
                        "type": settings.intType
                    }

                    # getting additional edge and node attributes
                    attrsEdge = self.get_attrs(line, settings.extraEdgeAttrs,
                                               lnum)
                    attrsNodeA = self.get_attrs(line, settings.extraNodeAttrsA,
                                                lnum)
                    attrsNodeB = self.get_attrs(line, settings.extraNodeAttrsB,
                                                lnum)

                    if settings.mark_source:

                        attrsNodeA[settings.mark_source] = thisEdgeDir

                    if settings.mark_target:

                        attrsNodeB[settings.mark_target] = thisEdgeDir

                    # merging dictionaries
                    nodeAttrs = {
                        "attrsNodeA": attrsNodeA,
                        "attrsNodeB": attrsNodeB,
                        "attrsEdge": attrsEdge
                    }
                    newEdge.update(nodeAttrs)

                if readError != 0:
                    self.ownlog.msg(2, (
                        'Errors occured, certain lines skipped.'
                        'Trying to read the remaining.\n'), 'ERROR')
                    readError = 1

                edgeList.append(newEdge)

            if hasattr(infile, 'close'):
                infile.close()

            ### !!!! ##
            edgeListMapped = self.map_list(edgeList)
            self.ownlog.msg(
                2, "%u lines have been read from %s,"
                "%u links after mapping; \n\t\t"
                "%u lines filtered by filters;\n\t\t"
                "%u lines filtered because lack of references;\n\t\t"
                "%u lines filtered by taxon filters." %
                (lnum - 1, settings.inFile, len(edgeListMapped), lFiltered,
                 rFiltered, tFiltered))

            if reread or redownload:
                pickle.dump(edgeListMapped, open(edges_cache, 'wb'), -1)
                self.ownlog.msg(2,
                                'Mapped edge list saved to %s' % edges_cache)
        if keep_raw:
            self.data[settings.name] = edgeListMapped

        self.raw_data = edgeListMapped

    def load_list(self, lst, name): # XXX: Not used anywhere
        """
        Loads a custom list to the object's node data lists. See
        :py:attr:`pypath.main.PyPath.lists` attribute for more
        information.

        :arg list lst:
            The list containing the node names [str] from the given
            category (*name*).
        :arg str name:
            The category or identifier for the list of nodes provided.
        """

        self.lists[name] = lst

    def receptors_list(self):
        """
        Loads the Human Plasma Membrane Receptome as a list. This
        resource is human only.
        The list name is ``rec``.
        """

        self.lists['rec'] = common.uniqList(common.flatList([
            self.mapper.map_name(rec, 'genesymbol', 'uniprot',
                                 ncbi_tax_id = 9606)
            for rec in dataio.get_hpmr()]))

    def cspa_list(self):
        """
        Loads a list of cell surface proteins from the Cell Surface Protein
        Atlas as a list. This resource is available for human and mouse.
        The list name is ``cspa``.
        """

        self.lists['cspa'] = list(
            dataio.get_cspa(organism = self.ncbi_tax_id)
        )

    def surfaceome_list(self, score_threshold = .0):
        """
        Loads a list of cell surface proteins from the In Silico Human
        Surfaceome as a list. This resource is human only.
        The list name is ``ishs``.
        """

        self.lists['ishs'] = [
            uniprot
            for uniprot, data in iteritems(dataio.get_surfaceome())
            if data[0] >= score_threshold
        ]

    def druggability_list(self):
        """
        Loads the list of druggable proteins from DgiDB. This resource
        is human only.
        The list name is ``dgb``.
        """

        self.lists['dgb'] = common.uniqList(common.flatList([
            self.mapper.map_name(dgb, 'genesymbol', 'uniprot', 9606)
            for dgb in dataio.get_dgidb()]))

    def kinases_list(self):
        """
        Loads the list of all known kinases in the proteome from
        kinase.com. This resource is human only.
        """

        self.lists['kin'] = common.uniqList(common.flatList([
            self.mapper.map_name(kin, 'genesymbol', 'uniprot', 9606)
            for kin in dataio.get_kinases()]))

    def tfs_list(self):
        """
        Loads the list of all known transcription factors from TF census
        (Vaquerizas 2009). This resource is human only.
        """

        tfs = dataio.get_tfcensus()

        utfs = [self.mapper.map_name(tf, 'ensembl', 'uniprot', 9606)
                for tf in tfs['ensg']]
        utfs += [self.mapper.map_name(h, 'genesymbol', 'uniprot', 9606)
                 for h in tfs['hgnc']]

        self.lists['tf'] = common.uniqList(common.flatList(utfs))

    def disease_genes_list(self, dataset='curated'):
        """
        Loads the list of all disease related genes from DisGeNet. This
        resource is human only.
        """

        diss = dataio.get_disgenet(dataset=dataset)
        dis = []

        for di in diss:
            dis.extend(self.mapper.map_name(di['entrez'], 'entrez', 'uniprot',
                                            9606))

        self.lists['dis'] = common.uniqList(dis)

    def signaling_proteins_list(self):
        """
        Compiles a list of signaling proteins (as opposed to other
        proteins like metabolic enzymes, matrix proteins, etc), by
        looking up a few simple keywords in short description of GO
        terms.
        """

        terms   = dataio.go_terms_quickgo()
        goannot = dataio.go_annotations_goa()

        gosig = set([])

        for term, name in iteritems(terms['P']):

            if 'signal' in name or 'regulat' in name:
                gosig.add(term)

        upsig = set([])

        if 'proteome' not in self.lists:
            self.proteome_list()

        for up, term in iteritems(goannot['P']):

            if len(term & gosig):
                upsig.add(up)

        spsig = set([])

        for u in upsig:
            spsig.update(set(self.mapper.map_name(
                u, 'uniprot', 'uniprot', ncbi_tax_id = self.ncbi_tax_id)))

        upsig = spsig & set(self.lists['proteome'])

        self.lists['sig'] = list(upsig)

    def proteome_list(self, swissprot=True):
        """
        Loads the whole proteome as a list.

        :arg bool swissprot:
            Optional, ``True`` by default. Determines whether to use
            also the information from SwissProt.
        """

        swissprot = 'yes' if swissprot else None
        self.lists['proteome'] = dataio.all_uniprots(self.ncbi_tax_id,
                                                     swissprot=swissprot)

    def cancer_gene_census_list(self):
        """
        Loads the list of cancer driver proteins from the COSMIC Cancer
        Gene Census.
        """

        self.read_list_file(data_formats.cgc)

    def intogen_cancer_drivers_list(self, intogen_file):
        """
        Loads the list of cancer driver proteins from IntOGen data.

        :arg str intogen_file:
            Path to the data file. Can also be [function] that provides
            the data. In general, anything accepted by
            :py:attr:`pypath.input_formats.ReadSettings.inFile`.
        """

        data_formats.intogen_cancer.inFile = intogen_file
        self.read_list_file(data_formats.intogen_cancer)

    def cancer_drivers_list(self, intogen_file=None):
        """
        Loads the list of cancer drivers. Contains information from
        COSMIC (needs user log in credentials) and IntOGen (if provided)
        and adds the attribute to the undirected network nodes.

        :arg str intogen_file:
            Optional, ``None`` by default. Path to the data file. Can
            also be [function] that provides the data. In general,
            anything accepted by
            :py:attr:`pypath.input_formats.ReadSettings.inFile`.
        """

        self.cancer_gene_census_list()

        if intogen_file is not None:
            self.intogen_cancer_drivers_list(intogen_file=intogen_file)
            self.lists['cdv'] = list(
                set(self.lists['cgc']) | set(self.lists['IntOGen']))

        else:
            self.lists['cdv'] = self.lists['cgc']

        self.graph.vs['cdv'] = list(
            map(lambda v: True if v['name'] in self.lists['cdv'] else False,
                self.graph.vs))

    def coverage(self, lst):
        """
        Computes the coverage (range [0, 1]) of a list of nodes against
        the current (undirected) network.

        :arg set lst:
            Can also be [list] (will be converted to [set]) or [str]. In
            the latter case it will retrieve the list with that name (if
            such list exists in :py:attr:`pypath.main.PyPath.lists`).
        """

        lst = lst if isinstance(lst, set) \
            else set(lst) if isinstance(lst, list) \
            else set(self.lists[lst]) \
            if isinstance(lst, str) and lst in self.lists \
            else set([])

        return len(set(self.graph.vs['name']) & lst) / float(len(lst))

    def fisher_enrichment(self, lst, attr, ref='proteome'):
        """
        Computes an enrichment analysis using Fisher's exact test. The
        contingency table is built as follows:
        First row contains the number of nodes in the *ref* list (such
        list is considered to be loaded in
        :py:attr:`pypath.main.PyPath.lists`) and the number of nodes in
        the current (undirected) network. Second row contains the number
        of nodes in *lst* list (also considered to be already loaded)
        and the number of nodes in the network with a non-empty
        attribute *attr*. Uses :py:func:`scipy.stats.fisher_exact`, see
        the documentation of the corresponding package for more
        information.

        :arg str lst:
            Name of the list in :py:attr:`pypath.main.PyPath.lists`
            whose number of elements will be the first element in the
            second row of the contingency table.
        :arg str attr:
            The node attribute name for which the number of nodes in the
            network with such attribute will be the second element of
            the second row of the contingency table.
        :arg str ref:
            Optional, ``'proteome'`` by default. The name of the list in
            :py:attr:`pypath.main.PyPath.lists` whose number of elements
            will be the first element of the first row of the
            contingency table.

        :return:
            * (*float*) -- Prior odds ratio.
            * (*float*) -- P-value or probability of obtaining a
              distribution as extreme as the observed, assuming that the
              null hypothesis is true.
        """

        cont = np.array([[len(self.lists[ref]), self.graph.vcount()],
                         [len(self.lists[lst]),
                          len([1 for v in self.graph.vs if len(v[attr]) > 0])]])

        return stats.fisher_exact(cont)

    def read_list_file(self, settings, **kwargs):
        """
        Reads a list from a file and adds it to
        :py:attr:`pypath.main.PyPath.lists`.

        :arg pypath.input_formats.ReadList settings:
            :py:class:`python.data_formats.ReadList` instance specifying
            the settings of the file to be read. See the class
            documentation for more details.
        :arg \*\*kwargs:
            Extra arguments passed to the file reading function. Such
            function name is outlined in the
            :py:attr:`python.data_formats.ReadList.inFile` attribute and
            defined in :py:mod:`pypath.dataio`.
        """

        _input = None

        if settings.__class__.__name__ != "ReadList":
            self.ownlog.msg(2,
                            ("""No proper input file definition!\n\'settings\'
                             should be a \'readList\' instance\n"""), 'ERROR')
            return None

        if hasattr(dataio, settings.inFile):
            toCall = getattr(dataio, settings.inFile)
            _input = toCall(**kwargs)

        elif not os.path.isfile(settings.inFile):
            self.ownlog.msg(2, "%s: No such file! :(\n" % (settings.inFile),
                            'ERROR')
            return None

        else:
            _input = settings.inFile

        originalNameType = settings.nameType
        defaultNameType = self.default_name_type[settings.typ]
        mapTbl = ''.join([originalNameType, "_", defaultNameType])

        if type(_input) in common.charTypes and os.path.isfile(_input):
            _input = codecs.open(_input, encoding='utf-8', mode='r')

        if _input is None:
            self.ownlog.msg(2, ("""Could not find '\
                                'file or dataio function.\n"""), 'ERROR')
            return None

        self.ownlog.msg(2, "%s opened..." % settings.inFile)
        # finding the largest referred column number,
        # to avoid references out of index
        maxCol = max([settings.nameCol, self.get_max(settings.extraAttrs)])
        # iterating lines from input file
        lnum = 1
        readError = 0
        itemList = []

        for line in _input: # XXX: Could use enumerate(_input) instead of lnum

            if len(line) == 0 or (lnum == 1 and settings.header):
                # empty lines
                # or header row
                lnum += 1
                continue

            if type(line) in common.charTypes:
                line = line.rstrip().split(settings.separator)

            # in case line has less fields than needed
            if len(line) < maxCol:
                self.ownlog.msg(2, ("Line #%u has less than %u fields! :(\n" %
                                    (lnum, maxCol)), 'ERROR')
                readError = 1
                break

            else:

                # reading names and attributes
                try:
                    newItem = {"name": line[settings.nameCol],
                               "nameType": settings.nameType,
                               "type": settings.typ,
                               "source": settings.name}

                except:
                    self.ownlog.msg(2,
                                    ("""Wrong name column indexes (%u and %u),
                                     or wrong separator (%s)? Line #%u\n""" %
                                     (settings.nameCol, settings.separator,
                                      lnum)), 'ERROR')
                    readError = 1
                    break

                # getting additional attributes
                attrsItem = self.get_attrs(line, settings.extraAttrs, lnum)
                # merging dictionaries
                newItem.update(attrsItem)

            if readError != 0:
                break

            itemList.append(newItem)
            lnum += 1

        if hasattr(_input, 'close'):
            _input.close()

        itemListMapped = self.map_list(itemList, singleList=True)
        itemListMapped = list(set(itemListMapped))
        self.ownlog.msg(2, "%u lines have been read from %s, %u '\
                        items after mapping" %
                        (lnum, settings.inFile, len(itemListMapped)))
        self.lists[settings.name] = itemListMapped

    def map_list(self, lst, singleList=False):
        """
        Maps the names from a list of edges or items (molecules).

        :arg list lst:
            List of items or edge dictionaries whose names have to be
            mapped.
        :arg bool singleList:
            Optional, ``False`` by default. Determines whether the
            provided elements are items or edges. This is, either calls
            :py:meth:`pypath.main.PyPath.map_edge` or
            :py:meth:`pypath.main.PyPath.map_item` to map the item
            names.

        :return:
            (*list*) -- Copy of *lst* with their elements' names mapped.
        """

        listMapped = []

        if singleList:

            for item in lst:
                listMapped += self.map_item(item)

        else:

            for edge in lst:
                listMapped += self.map_edge(edge)

        return listMapped

    def map_item(self, item):
        """
        Translates the name in *item* representing a molecule. Default
        name types are defined in
        :py:attr:`pypath.main.PyPath.default_name_type` If the mapping
        is unsuccessful, the item will be added to
        :py:attr:`pypath.main.PyPath.unmapped` list.

        :arg dict item:
            Item whose name is to be mapped to a default name type.

        :return:
            (*list*) -- The default mapped name(s) [str] of *item*.
        """

        # TODO: include
        defaultNames = self.mapper.map_name(
            item['name'], item['nameType'],
            self.default_name_type[item['type']])

        if len(defaultNames) == 0:
            self.unmapped.append(item['name'])

        return defaultNames

    def map_edge(self, edge):
        """
        Translates the name in *edge* representing an edge. Default
        name types are defined in
        :py:attr:`pypath.main.PyPath.default_name_type` If the mapping
        is unsuccessful, the item will be added to
        :py:attr:`pypath.main.PyPath.unmapped` list.

        :arg dict edge:
            Item whose name is to be mapped to a default name type.

        :return:
            (*list*) -- Contains the edge(s) [dict] with default mapped
            names.
        """

        edgeStack = []

        defNameA = self.mapper.map_name(edge['nameA'], edge['nameTypeA'],
                                        self.default_name_type[edge['typeA']],
                                        ncbi_tax_id = edge['taxA'])
        # print 'mapped %s to %s' % (str(edge['nameA']), str(defaultNameA))

        defNameB = self.mapper.map_name(edge['nameB'], edge['nameTypeB'],
                                        self.default_name_type[edge['typeB']],
                                        ncbi_tax_id = edge['taxB'])
        # print 'mapped %s to %s' % (str(edge['nameB']), str(defaultNameB))

        # this is needed because the possibility ambigous mapping
        # one name can be mapped to multiple ones
        # this multiplies the nodes and edges
        # in case of proteins this does not happen too often

        # XXX: I refactored this into a single for loop (using itertools.product):

        #for dnA in defNameA:
            #for dnB in defNameB:
        for dnA, dnB in itertools.product(defNameA, defNameB):
            edge['defaultNameA'] = dnA
            edge['defaultNameTypeA'] = self.default_name_type[edge['typeA']]

            edge['defaultNameB'] = dnB
            edge['defaultNameTypeB'] = self.default_name_type[edge['typeB']]
            edgeStack.append(edge)
            # print 'new edge: %s' % str(edge)

        return edgeStack

    def combine_attr(self, lst, num_method=max):
        """
        Combines multiple attributes into one. This method attempts
        to find out which is the best way to combine attributes.

            * If there is only one value or one of them is None, then
              returns the one available.
            * Lists: concatenates unique values of lists.
            * Numbers: returns the greater by default or calls
              *num_method* if given.
            * Sets: returns the union.
            * Dictionaries: calls :py:func:`pypath.common.merge_dicts`.
            * Direction: calls their special
              :py:meth:`pypath.main.Direction.merge` method.

        Works on more than 2 attributes recursively.

        :arg list lst:
            List of one or two attribute values.
        :arg function num_method:
            Optional, ``max`` by default. Method to merge numeric
            attributes.
        """

        def list_or_set(one, two):

            if ((isinstance(one, list) and isinstance(two, set))
                or (isinstance(two, list) and isinstance(one, set))):

                try:
                    return set(one), set(two)

                except TypeError:
                    return list(one), list(two)

            else:
                return one, two

        # recursion:
        if len(lst) > 2:
            lst = [lst[0], self.combine_attr(lst[1:], num_method=num_method)]

        # quick and simple cases:
        if len(lst) == 0:
            return None

        if len(lst) == 1:
            return lst[0]

        if lst[0] == lst[1]:
            return lst[0]

        if lst[0] is None:
            return lst[1]

        if lst[1] is None:
            return lst[0]

        # merge numeric values
        if type(lst[0]) in common.numTypes and type(lst[1]) in common.numTypes:
            return num_method(lst)

        # in case one is list other is set
        lst[0], lst[1] = list_or_set(lst[0], lst[1])

        # merge lists:
        if isinstance(lst[0], list) and isinstance(lst[1], list):

            try:
                # lists of hashable elements only:
                return list(set(itertools.chain(lst[0], lst[1])))

            except TypeError:
                # if contain non-hashable elements:
                return list(itertools.chain(lst[0], lst[1]))

        # merge sets:
        if isinstance(lst[0], set):
            return common.addToSet(lst[0], lst[1])

        if isinstance(lst[1], set):
            return common.addToSet(lst[1], lst[0])

        # merge dicts:
        if isinstance(lst[0], dict) and isinstance(lst[1], dict):
            return common.merge_dicts(lst[0], lst[1])

        # 2 different strings: return a set with both of them
        if ((isinstance(lst[0], str) or isinstance(lst[0], unicode))
            and (isinstance(lst[1], str) or isinstance(lst[1], unicode))):

            if len(lst[0]) == 0:
                return lst[1]

            if len(lst[1]) == 0:
                return lst[0]

            return set([lst[0], lst[1]])

        # one attr is list, the other is simple value:
        if (isinstance(lst[0], list) and type(lst[1]) in common.simpleTypes):

            if lst[1] in common.numTypes or len(lst[1]) > 0:
                return common.addToList(lst[0], lst[1])

            else:
                return lst[0]

        if (isinstance(lst[1], list) and type(lst[0]) in common.simpleTypes):

            if lst[0] in common.numTypes or len(lst[0]) > 0:
                return common.addToList(lst[1], lst[0])

            else:
                return lst[1]

        # special: merging directions
        if (lst[0].__class__.__name__ == 'Direction'
            and lst[1].__class__.__name__ == 'Direction'):

            lst[0].merge(lst[1])
            return lst[0]

        # in case the objects have `__add__()` method:
        if hasattr(lst[0], '__add__'):
            return lst[0] + lst[1]

    def uniq_node_list(self, lst):
        """
        Returns a given list of nodes containing only the unique
        elements.

        :arg list lst:
            List of nodes.

        :return:
            (*list*) -- Copy of *lst* containing only unique nodes.
        """

        uniqLst = {}

        for n in lst:

            if n[0] not in uniqLst:
                uniqLst[n[0]] = n[1]

            else:
                uniqLst[n[0]] = self.merge_attrs(uniqLst[n[0]], n[1])

        return uniqLst

    def collapse_by_name(self, graph=None):
        """
        Collapses nodes with the same name by copying and merging
        all edges and attributes. Operates directly on the provided
        network object.

        :arg igraph.Graph graph:
            Optional, ``None`` by default. The network for which the
            nodes are to be collapsed. If none is provided, takes
            :py:attr:`pypath.main.PyPath.graph` (undirected network) by
            default.
        """

        graph = self.graph if graph is None else graph

        dupli = Counter(graph.vs['name'])

        for name, count in iteritems(dupli):

            if count > 1:
                nodes = graph.vs.select(name = name)

                # the number of nodes might have changed
                if len(nodes) > 1:
                    self.merge_nodes(nodes)

    def merge_nodes(self, nodes, primary=None, graph=None):
        """
        Merges all attributes and edges of selected nodes and assigns
        them to the primary node (by default the one with lowest index).

        :arg list nodes:
            List of node indexes [int] that are to be collapsed.
        :arg int primary:
            Optional, ``None`` by default. ID of the primary edge, if
            none is passed, the node with lowest index on *nodes* is
            selected.
        :arg igraph.Graph graph:
            Optional, ``None`` by default. The network graph object from
            which the nodes are to be merged. If none is passed, takes
            the undirected network graph.
        """

        graph = self.graph if graph is None else graph
        nodes = sorted(list(map(lambda n:
                            n.index if type(n) is not int else n, nodes)))
        nodes = sorted(nodes) # XXX: Isn't it already sorted just above?
        primary = nodes[0] if primary is None else primary
        primary = primary.index if type(primary) is not int else primary
        nonprimary = list(filter(lambda n: n != primary, nodes))
        graph.vs['id_merge'] = list(range(graph.vcount()))

        # combining vertex attributes:
        vprim = graph.vs[primary]

        for attr in vprim.attributes():

            if attr != 'name':
                vprim[attr] = self.combine_attr(list(map(
                                lambda vid: graph.vs[vid][attr],
                                # combining from all nodes
                                nodes)))

        # moving edges of non primary vertices to the primary one
        self.copy_edges(nonprimary, primary, move = True, graph = graph)

        # deleting non primary vertices:
        toDel = list(map(lambda i: graph.vs.select(id_merge=i)[0].index,
                         nonprimary))

        graph.delete_vertices(toDel)
        del graph.vs['id_merge']

    def copy_edges(self, sources, target, move=False, graph=None):
        """
        Copies edges from *sources* node(s) to another one (*target*),
        keeping attributes and directions.

        :arg list sources:
            Contains the vertex index(es) [int] of the node(s) to be
            copied or moved.
        :arg int target:
            Vertex index where edges and attributes are to be copied to.
        :arg bool move:
            Optional, ``False`` by default. Whether to perform copy or
            move (remove or keep the source edges).
        :arg igraph.Graph graph:
            Optional, ``None`` by default. The network graph object from
            which the nodes are to be merged. If none is passed, takes
            the undirected network graph.
        """

        toDel = set([])
        graph = self.graph if graph is None else graph
        graph.vs['id_old'] = list(range(graph.vcount()))
        graph.es['id_old'] = list(range(graph.ecount()))

        # preserve a permanent marker of the target vertex
        ovidt = graph.vs[target]['id_old']

        # collecting the edges of all source vertices into dict
        ses = dict(map(lambda s: (
                        # id_old of source vertices:
                        s,
                        # edges of current source node:
                        set(map(lambda e: e.index,
                                itertools.chain(graph.es.select(_source=s),
                                                graph.es.select(_target=s))))),
                       sources))

        # collecting edges to be newly created
        toAdd = set([])

        for s, es in iteritems(ses):

            for eid in es:
                # the source edge:
                e = graph.es[eid]
                # looking up if target edge already exists:
                vid1 = target if e.source == s else e.source
                vid2 = target if e.target == s else e.target
                te = graph.get_eid(vid1, vid2, error = False)

                if te == -1:
                    # target edge not found, needs to be added:
                    toAdd.add((vid1, vid2))

        # creating new edges
        graph.add_edges(toAdd)

        # copying attributes:
        for ovids, es in iteritems(ses):

            for oeid in es:
                # this is the index of the current source node:
                s = graph.vs.select(id_old = ovids)[0].index
                # this is the index of the current target node:
                t = graph.vs.select(id_old = ovidt)[0].index
                # this is the current source edge:
                e = graph.es.select(id_old = oeid)[0]
                # looking up target edge and peer vertex:
                vid1 = t if e.source == s else e.source
                vid2 = t if e.target == s else e.target
                vid_peer = e.source if e.target == s else e.target
                te = graph.es[graph.get_eid(vid1, vid2)]

                # old direction:
                d = e['dirs']
                # dict from old names to new ones
                # the peer does no change, only s->t
                ids = {graph.vs[s]['name']: graph.vs[t]['name'],
                       graph.vs[vid_peer]['name']: graph.vs[vid_peer]['name']}

                # copying directions and signs:
                te['dirs'] = (d.translate(ids).merge(te['dirs'])
                              if isinstance(te['dirs'], Direction)
                              else d.translate(ids))

                # copying `refs_by_dir`
                te['refs_by_dir'] = self.translate_refsdir(e['refs_by_dir'],
                                                           ids)

                # copying further attributes:
                for eattr in e.attributes():

                    if eattr != 'dirs' and eattr != 'refs_by_dir':
                        te[eattr] = self.combine_attr([te[eattr], e[eattr]])

                # in case we want to delete old edges:
                toDel.add(e.index)

        if move:
            graph.delete_edges(list(toDel))

        # removing temporary attributes
        del graph.es['id_old']
        del graph.vs['id_old']

    def delete_by_taxon(self, tax):
        """
        Removes the proteins of all organisms which are not given in
        *tax*.

        :arg list tax:
            List of NCBI Taxonomy IDs [int] of the organism(s) that are
            to be kept.
        """
        g = self.graph
        toDel = []

        for v in g.vs:

            if v['ncbi_tax_id'] not in tax:
                toDel.append(v.index)

        g.delete_vertices(toDel)
        self.update_vname()
        self.update_db_dict()

    def delete_unknown(self, tax, typ='protein', defaultNameType=None):
        """
        Removes those items which are not in the list of all default
        IDs of the organisms. By default, it means to remove all protein
        nodes not having a human UniProt ID.

        :arg list tax:
            List of NCBI Taxonomy IDs [int] of the organism(s) of
            interest.
        :arg str typ:
            Optional, ``'protein'`` by default. Determines the molecule
            type. These can be ``'protein'``, ``'drug'``, ``'lncrna'``,
            ``'mirna'`` or any other type defined in
            :py:attr:`pypath.main.PyPath.default_name_type`.
        :arg str defaultNameType:
            Optional, ``None`` by default. The default name type for the
            given molecular species. If none is specified takes it from
            :py:attr:`pypath.main.PyPath.default_name_type` (e.g.: for
            ``'protein'``, default is ``'uniprot'``).
        """

        g = self.graph

        if not defaultNameType:
            defaultNameType = self.default_name_type[typ]

        toDel = []
        reflists = {}
        self.update_vname()

        for t in tax:
            idx = (defaultNameType, typ, t)

            if idx in self.reflists:
                reflists[t] = self.reflists[idx].lst

            else:
                msg = (
                    'Missing reference list for %s (default name type: %s), in taxon %u'
                ) % (idx[1], idx[0], t)
                self.ownlog.msg(2, msg, 'ERROR')
                sys.stdout.write(''.join(['\t', msg, '\n']))

                return False

        sys.stdout.write(' :: Comparing with reference lists...')

        for t in tax:
            nt = g.vs['nameType']
            nt = [i for i, j in enumerate(nt) if j == defaultNameType]
            ty = g.vs['type']
            ty = [i for i, j in enumerate(ty) if j == typ]
            tx = g.vs['ncbi_tax_id']
            tx = [i for i, j in enumerate(tx) if j == t]
            vs = list((set(nt) & set(ty)) & set(tx))
            vn = [g.vs[i]['name'] for i in vs]
            toDelNames = list(set(vn) - set(reflists[t]))
            toDel += [self.nodDct[n] for n in toDelNames]

        g.delete_vertices(toDel)
        sys.stdout.write(' done.\n')

    def clean_graph(self):
        """
        Removes multiple edges, unknown molecules and those from wrong
        taxon. Multiple edges will be combined by
        :py:meth:`pypath.main.PyPath.combine_attr` method.
        Loops will be deleted unless the attribute
        :py:attr:`pypath.main.PyPath.loops` is set to ``True``.
        """

        self.ownlog.msg(1, "Removing duplicate edges...", 'INFO')
        g = self.graph

        if not g.is_simple():
            g.simplify(loops=not self.loops, multiple=True,
                       combine_edges=self.combine_attr)

        self.delete_unmapped()

        ## TODO: multiple taxons ##
        if len(self.reflists) != 0:
            self.delete_by_taxon([self.ncbi_tax_id])
            self.delete_unknown([self.ncbi_tax_id])

        x = g.vs.degree()
        zeroDeg = [i for i, j in enumerate(x) if j == 0]
        g.delete_vertices(zeroDeg)
        self.update_vname()

    ###
    # functions to integrate new data into the main igraph network object
    ###

    def count_sol(self): # XXX: Not used anywhere
        """
        Counts the number of nodes with zero degree.

        :return:
            (*int*) -- The number of nodes with zero degree.
        """

        # XXX: Refactor option 1:
        #          return len([1 for i in self.graph.vs.degree() if i == 0])
        #      Refactor option 2:
        #          return Counter(self.graph.vs.degree()[0])

        s = 0

        for i in self.graph.vs.degree():

            if i == 0:
                s += 1

        return s

    def add_update_vertex(self, defAttrs, originalName, originalNameType,
                          extraAttrs={}, add=False):
        """
        Updates the attributes of one node in the (undirected) network.
        Optionally it creates a new node and sets the attributes, but it
        is not efficient as :py:mod:`igraph` needs to reindex vertices
        after this operation, so better to create new nodes in batches.

        :arg dict defAttrs:
            The attribute dictionary of the node to be updated/created.
        :arg str originalName:
            Original node name (e.g.: UniProt ID).
        :arg str originalNameType:
            The original node name type (e.g.: for the previous example,
            this would be ``'uniprot'``).
        :arg dict extraAttrs:
            Optional, ``{}`` by default. Contains any extra attributes
            for the node to be updated.
        :arg bool add:
            Optional, ``False`` by default. If set to ``True`` and the
            node is not in the network, it will be created. Otherwise,
            in such case it will raise an error message.
        """

        g = self.graph

        if not defAttrs["name"] in g.vs["name"]:

            if not add:
                self.ownlog.msg(2, 'Failed to add some vertices', 'ERROR')
                return False

            n = g.vcount()
            g.add_vertices(1)
            g.vs[n]['originalNames'] = {originalName: originalNameType}
            thisNode = g.vs.find(name = defAttrs["name"])

        else:
            thisNode = g.vs.find(name = defAttrs["name"])

            if thisNode["originalNames"] is None:
                thisNode["originalNames"] = {}

            thisNode["originalNames"][originalName] = originalNameType

        for key, value in iteritems(defAttrs):
            thisNode[key] = value

        for key, value in iteritems(extraAttrs):

            if key not in g.vs.attributes():
                g.vs[key] = ([[] for _ in xrange(self.graph.vcount())]
                             if isinstance(value, list) else [None])

            thisNode[key] = self.combine_attr([thisNode[key], value])

    def add_update_edge(self, nameA, nameB, source, isDir, refs, stim, inh,
                        taxA, taxB, typ, extraAttrs={}, add=False):
        """
        Updates the attributes of one edge in the (undirected) network.
        Optionally it creates a new edge and sets the attributes, but it
        is not efficient as :py:mod:`igraph` needs to reindex edges
        after this operation, so better to create new edges in batches.

        :arg str nameA:
            Name of the source node of the edge to be added/updated.
        :arg str nameB:
            Name of the source node of the edge to be added/updated.
        :arg set source:
            Or [list], contains the names [str] of the resources
            supporting that edge.
        :arg bool isDir:
            Whether if the edge is directed or not.
        :arg set refs:
            Or [list], contains the instances of the references
            :py:class:`pypath.refs.Reference` for that edge.
        :arg bool stim:
            Whether the edge is stimulatory or not.
        :arg bool inh:
            Whether the edge is inhibitory or note
        :arg int taxA:
            NCBI Taxonomic identifier of the source molecule.
        :arg int taxB:
            NCBI Taxonomic identifier of the target molecule.
        :arg str typ:
            The type of interaction (e.g.: ``'PPI'``)
        :arg dict extraAttrs:
            Optional, ``{}`` by default. Contains any extra attributes
            for the edge to be updated.
        :arg bool add:
            Optional, ``False`` by default. If set to ``True`` and the
            edge is not in the network, it will be created. Otherwise,
            in such case it will raise an error message.
        """

        g = self.graph

        if not hasattr(self, 'nodDct') or len(self.nodInd) != g.vcount():
            self.update_vname()

        edge = self.edge_exists(nameA, nameB)

        if isinstance(edge, list):

            if not add:
                sys.stdout.write('\tERROR: Failed to add some edges\n')
                self.ownlog.msg(2, 'Failed to add some edges', 'ERROR')
                aid = self.nodDct[nameA]
                bid = self.nodDct[nameB]
                a = g.get_eid(aid, bid, error=False)
                b = g.get_eid(aid, bid, error=False)
                self.failed_edges.append([edge, nameA, nameB, aid, bid, a, b])

                return False

            g.add_edge(edge[0], edge[1])
            edge = self.edge_exists(nameA, nameB)

        # assigning source:
        self.add_set_eattr(edge, 'sources', source)
        # adding references:
        # if len(refs) > 0:
        refs = [_refs.Reference(pmid) for pmid in refs]
        self.add_list_eattr(edge, 'references', refs)
        # updating references-by-source dict:
        sources = source if type(source) in {tuple, set, list} else (source,)

        for src in sources:
            self.add_grouped_set_eattr(edge, 'refs_by_source', src, refs)

        # updating refrences-by-type dict:
        self.add_grouped_set_eattr(edge, 'refs_by_type', typ, refs)

        # setting directions:
        if not g.es[edge]['dirs']:
            g.es[edge]['dirs'] = Direction(nameA, nameB)

        if isDir:
            g.es[edge]['dirs'].set_dir((nameA, nameB), source)
            # updating references-by-direction dict:
            self.add_grouped_set_eattr(edge, 'refs_by_dir', (nameA, nameB),
                                       refs)
        else:
            g.es[edge]['dirs'].set_dir('undirected', source)
            self.add_grouped_set_eattr(edge, 'refs_by_dir', 'undirected', refs)

        # setting signs:
        if stim:
            g.es[edge]['dirs'].set_sign((nameA, nameB), 'positive', source)

        if inh:
            g.es[edge]['dirs'].set_sign((nameA, nameB), 'negative', source)

        # updating sources-by-type dict:
        self.add_grouped_set_eattr(edge, 'sources_by_type', typ, source)
        # adding type:
        self.add_list_eattr(edge, 'type', typ)

        # adding extra attributes:
        for key, value in iteritems(extraAttrs):

            if key not in g.es.attributes():
                g.es[key] = ([[] for _ in xrange(self.graph.ecount())]
                             if isinstance(value, list) else [None])

            g.es[edge][key] = self.combine_attr([g.es[edge][key], value])

    def add_list_eattr(self, edge, attr, value):
        """
        Merges (or creates) a given edge attribute as [list].

        :arg int edge:
            Edge index where the given attribute value is to be merged
            or created.
        :arg str attr:
            The name of the attribute. If such attribute does not exist
            in the network edges, it will be created on all edges (as an
            empty [list], *value* will only be assigned to the given
            *edge*).
        :arg list value:
            The value of the attribute to be assigned/merged.
        """

        value = value if isinstance(value, list) else [value]
        e = self.graph.es[edge]

        if attr not in self.graph.es.attributes():
            self.graph.es[attr] = [[] for _ in xrange(0, self.graph.ecount())]

        if e[attr] is None:
            e[attr] = []

        elif not isinstance(e[attr], list):
            e[attr] = [e[attr]]

        e[attr] = common.uniqList(e[attr] + value)

    def add_set_eattr(self, edge, attr, value):
        """
        Merges (or creates) a given edge attribute as [set].

        :arg int edge:
            Edge index where the given attribute value is to be merged
            or created.
        :arg str attr:
            The name of the attribute. If such attribute does not exist
            in the network edges, it will be created on all edges (as an
            empty [set], *value* will only be assigned to the given
            *edge*).
        :arg set value:
            The value of the attribute to be assigned/merged.
        """

        value = (value if isinstance(value, set) else set(value)
                 if isinstance(value, list) else set([value]))
        e = self.graph.es[edge]

        if attr not in self.graph.es.attributes():
            self.graph.es[attr] = [set([]) for _ in
                                   xrange(0, self.graph.ecount())]
        if e[attr] is None:
            e[attr] = set([])

        elif not isinstance(e[attr], set):
            e[attr] = set(e[attr]) if isinstance(e[attr],
                                                 list) else set([e[attr]])

        e[attr].update(value)

    def add_grouped_eattr(self, edge, attr, group, value):
        """
        Merges (or creates) a given edge attribute as [dict] of [list]
        values.

        :arg int edge:
            Edge index where the given attribute value is to be merged
            or created.
        :arg str attr:
            The name of the attribute. If such attribute does not exist
            in the network edges, it will be created on all edges (as an
            empty [dict], *value* will only be assigned to the given
            *edge* and *group*).
        :arg str group:
            The key of the attribute dictionary where *value* is to be
            assigned.
        :arg list value:
            The value of the attribute to be assigned/merged.
        """

        value = value if isinstance(value, list) else [value]
        e = self.graph.es[edge]

        if attr not in self.graph.es.attributes():
            self.graph.es[attr] = [{} for _ in xrange(0, self.graph.ecount())]

        if not isinstance(e[attr], dict):
            e[attr] = {}

        if group not in e[attr] or isinstance(e[attr][group], type(None)):
            e[attr][group] = []

        elif not isinstance(e[attr][group], list):
            e[attr][group] = [e[attr][group]]

        e[attr][group] = common.uniqList(e[attr][group] + value)

    def add_grouped_set_eattr(self, edge, attr, group, value):
        """
        Merges (or creates) a given edge attribute as [dict] of [set]
        values.

        :arg int edge:
            Edge index where the given attribute value is to be merged
            or created.
        :arg str attr:
            The name of the attribute. If such attribute does not exist
            in the network edges, it will be created on all edges (as an
            empty [dict], *value* will only be assigned to the given
            *edge* and *group*).
        :arg str group:
            The key of the attribute dictionary where *value* is to be
            assigned.
        :arg set value:
            The value of the attribute to be assigned/merged.
        """

        value = (value if isinstance(value, set) else set(value)
                 if isinstance(value, list) else set([value]))
        e = self.graph.es[edge]

        if attr not in self.graph.es.attributes():
            self.graph.es[attr] = [{} for _ in xrange(0, self.graph.ecount())]

        if not isinstance(e[attr], dict):
            e[attr] = {}

        if group not in e[attr] or isinstance(e[attr][group], type(None)):
            e[attr][group] = set([])

        elif not isinstance(e[attr][group], set):
            e[attr][group] = (set(e[attr][group])
                              if isinstance(e[attr][group], list)
                              else set([e[attr][group]]))

        e[attr][group].update(value)

    def get_directed(self, graph=False, conv_edges=False, mutual=False,
                     ret=False):
        """
        Converts a copy of *graph* undirected *igraph.Graph* object to a
        directed one. By default it converts the current network
        instance in :py:attr:`pypath.main.PyPath.graph` and places the
        copy of the directed instance in
        :py:attr:`pypath.main.PyPath.dgraph`.

        :arg igraph.Graph graph:
            Optional, ``None`` by default. Undirected graph object. If
            none is passed, takes the current undirected network
            instance and saves the directed network under the attribute
            :py:attr:`pypath.main.PyPath.dgraph`. Otherwise, the
            directed graph will be returned instead.
        :arg bool conv_edges:
            Optional, ``False`` by default. Whether to convert
            undirected edges (those without explicit direction
            information) to an arbitrary direction edge or
            a pair of opposite edges. Otherwise those will be deleted.
        :arg bool mutual:
            Optional, ``False`` by default. If *conv_edges* is ``True``,
            whether to convert the undirected edges to a single,
            arbitrary directed edge, or a pair of opposite directed
            edges.
        :arg bool ret:
            Optional, ``False`` by default. Whether to return the
            directed graph instance, or not. If a *graph* is provided,
            its directed version will be returned anyway.

        :return:
            (*igraph.Graph*) -- If *graph* is passed or *ret* is
            ``True``, returns the copy of the directed graph. otherwise
            returns ``None``.
        """

        toDel = []
        g = self.graph if not graph else graph
        d = g.as_directed(mutual=True)
        self.update_vname()
        d.es['directed_sources'] = [[] for _ in xrange(g.ecount())]
        d.es['undirected_sources'] = [[] for _ in xrange(g.ecount())]
        d.es['directed'] = [False for _ in xrange(g.ecount())]
        prg = Progress(
            total=g.ecount(), name="Setting directions", interval=17)

        for e in g.es:
            """
            This works because in directed graphs get_eid() defaults to
            directed = True, so the source -> target edge is returned.
            """
            dir_one = (g.vs['name'][e.source], g.vs['name'][e.target])
            dir_two = (g.vs['name'][e.target], g.vs['name'][e.source])
            dir_edge_one = d.get_eid(
                d.vs['name'].index(g.vs['name'][e.source]),
                d.vs['name'].index(g.vs['name'][e.target]))
            dir_edge_two = d.get_eid(
                d.vs['name'].index(g.vs['name'][e.target]),
                d.vs['name'].index(g.vs['name'][e.source]))

            if not e['dirs'].get_dir(dir_one):

                if not conv_edges or e['dirs'].get_dir(dir_two):
                    toDel.append(dir_edge_one)

            else:
                d.es[dir_edge_one]['directed'] = True
                d.es[dir_edge_one]['directed_sources'] += \
                    e['dirs'].get_dir(dir_one, sources=True)
                d.es[dir_edge_one]['undirected_sources'] += \
                    e['dirs'].get_dir('undirected', sources=True)

            if not e['dirs'].get_dir(dir_two):

                if not conv_edges or e['dirs'].get_dir(dir_one):
                    toDel.append(dir_edge_two)

            else:
                d.es[dir_edge_two]['directed'] = True
                d.es[dir_edge_two]['directed_sources'] += \
                    e['dirs'].get_dir(dir_two, sources=True)
                d.es[dir_edge_two]['undirected_sources'] += \
                    e['dirs'].get_dir('undirected', sources=True)

            if e['dirs'].get_dir('undirected') and \
                not e['dirs'].get_dir(dir_one) and \
                    not e['dirs'].get_dir(dir_two):

                if conv_edges:
                    d.es[dir_edge_one]['undirected_sources'] += \
                        e['dirs'].get_dir('undirected', sources=True)

                    if mutual:
                        d.es[dir_edge_two]['undirected_sources'] += \
                            e['dirs'].get_dir('undirected', sources=True)

                    else:
                        toDel.append(dir_edge_two)

                else:
                    toDel += [dir_edge_one, dir_edge_two]

            prg.step()

        d.delete_edges(list(set(toDel)))
        prg.terminate()
        deg = d.vs.degree()
        toDel = []

        for v in d.vs:

            if deg[v.index] == 0:
                toDel.append(v.index)

        del self.nodInd

        if len(toDel) > 0:
            d.delete_vertices(list(set(toDel)))

        if not graph:
            self.dgraph = d
            self._directed = self.dgraph

        self._get_directed()
        self._get_undirected()
        self.update_vname()

        if graph or ret:
            return d

    def new_edges(self, edges):
        """
        Adds new edges from any iterable of edges to the undirected
        graph. Basically, calls :py:meth:`igraph.Graph.add_edges`.

        :arg list edges:
            Contains the edges that are to be added to the network.
        """

        self.graph.add_edges(list(edges))

    def new_nodes(self, nodes):
        """
        Adds new nodes from any iterable of nodes to the undirected
        graph. Basically, calls :py:meth:`igraph.Graph.add_vertices`.

        :arg list nodes:
            Contains the nodes that are to be added to the network.
        """

        self.graph.add_vertices(list(nodes))

    def edge_exists(self, nameA, nameB):
        """
        Returns a tuple of vertex indices if edge doesn't exist,
        otherwise, the edge ID. Not sensitive to direction.

        :arg str nameA:
            Name of the source node.
        :arg str nameB:
            Name of the target node.

        :return:
            (*int*) -- The edge index, if exists such edge. Otherwise,
            [tuple] of [int] corresponding to the node IDs.
        """

        if not hasattr(self, 'nodDct'):
            self.update_vname()

        nodes = [self.nodDct[nameA], self.nodDct[nameB]]
        edge = self.graph.get_eid(nodes[0], nodes[1], error=False)

        if edge != -1:
            return edge

        else:
            nodes.sort()
            return nodes

    def edge_names(self, e):
        """
        Returns the node names of a given edge.

        :arg int e:
            The edge index.

        :return:
            (*tuple*) -- Contains the source and target node names of
            the edge [str].
        """

        if isinstance(e, int):
            e = self.graph.es[e]

        return (self.graph.vs[e.source]['name'],
                self.graph.vs[e.target]['name'])

    def node_exists(self, name):
        """
        Checks if a node exists in the (undirected) network.

        :arg str name:
            The name of the node to be searched.

        :return:
            (*bool*) -- Whether the node exists in the network or not.
        """

        if not hasattr(self, 'nodInd'):
            self.update_vname()

        return name in self.nodInd

    def names2vids(self, names):
        """
        From a list of node names, returns their corresponding indices.

        :arg list names:
            Contains the node names [str] for which the IDs are to be
            searched.

        :return:
            (*list*) -- The queried node IDs [int].
        """

        vids = []

        if not hasattr(self, 'nodInd'):
            self.update_vname()

        for n in names:

            if n in self.nodInd:
                vids.append(self.nodDct[n])

        return vids

    # XXX: this function name may lead to some confusion with get_edge() method
    #      also, leading underscore makes the method private (is this intended?)
    def _get_edge(self, nodes):
        """
        Returns the edge index only if there is such an edge from
        *nodes*[0] to *nodes*[1], returns ``False```otherwise (e.g.: if
        edge exists in the opposite direction, no such edge exists or
        any of the vertex ids doesn't exist). To find edges regardless
        of their direction, see
        :py:meth:`pypath.main.PyPath.edge_exists`.

        :arg tuple nodes:
            Or [list], contains the node IDs [int] where the first
            element is the source and the second one the target.

        :return:
            (*int*) -- The edge ID if it exists, ``False`` otherwise.
        """

        g = self.graph

        try:
            e = g.get_eid(nodes[0], nodes[1])
            return e

        except:
            return False

    def straight_between(self, nameA, nameB):
        """
        Finds an edge between the provided node names.

        :arg str nameA:
            The name of the source node.
        :arg str nameB:
            The name of the target node.

        :return:
            (*int*) -- The edge ID. If the edge doesn't exist, returns
            [list] with the node indices [int].
        """

        nodNm = sorted([nameA, nameB])
        nodes = [self.graph.vs['name'].index(nodNm[0]),
                 self.graph.vs['name'].index(nodNm[1])]
        edge = self._get_edge(nodes)

        if isinstance(edge, int):
            return edge

        else:
            return nodes

    # XXX: Not sure if the intended behavior, according to old description:
    # """
    # Returns all edges between two given vertex names. Similar to
    # straight_between(), but checks both directions, and returns
    # list of edge ids in [undirected, straight, reversed] format,
    # for both nameA -> nameB and nameB -> nameA edges.
    # """
    # Just returns A SINGLE edge ID assigned according to the 'dirs' attribute
    # on a position of the dict and list

    def all_between(self, nameA, nameB):
        """
        Checks for any edges (in any direction) between the provided
        nodes.

        :arg str nameA:
            The name of the source node.
        :arg str nameB:
            The name of the target node.

        :return:
            (*dict*) -- Contains information on the directionality of
            the requested edge. Keys are ``'ab'`` and ``'ba'``, denoting
            the straight/reverse directionalities respectively. Values
            are [list] whose elements are the edge ID or ``None``
            according to the existance of that edge in the following
            categories: undirected, straight and reverse (in that
            order).
        """

        g = self.graph
        edges = {'ab': [None, None, None], 'ba': [None, None, None]}
        eid = self.edge_exists(nameA, nameB)

        if isinstance(eid, int):

            if g.es[eid]['dirs'].get_dir('undirected'):
                edges['ab'][0] = eid
                edges['ba'][0] = eid

            if g.es[eid]['dirs'].get_dir((nameA, nameB)):
                edges['ab'][1] = eid
                edges['ba'][2] = eid

            if g.es[eid]['dirs'].get_dir((nameB, nameA)):
                edges['ab'][2] = eid
                edges['ba'][1] = eid

        return edges

    def get_node_pair(self, nameA, nameB, directed=False):
        """
        Retrieves the node IDs from a pair of node names.

        :arg str nameA:
            Name of the source node.
        :arg str nameB:
            Name of the target node.
        :arg bool directed:
            Optional, ``False`` by default. Whether to return the node
            indices from the directed or undirected graph.

        :return:
            (*tuple*) -- The pair of node IDs of the selected graph.
            If not found, returns ``False``.
        """

        if not hasattr(self, 'nodDct'):
            self.update_vname()

        g = self._directed if directed else self._undirected
        nodDct = self.dnodDct if directed else self.nodDct
        nodes = [nameA, nameB] if not directed else sorted([nameA, nameB])

        try:
            nodeA = nodDct[nodes[0]]
            nodeB = nodDct[nodes[1]]
            return (nodeA, nodeB)

        except:
            return False

    def update_attrs(self):
        """
        Updates the node and edge attributes. Note that no data is
        donwloaded, mainly updates the dictionaries of attributes
        :py:attr:`pypath.main.PyPath.edgeAttrs` and
        :py:attr:`pypath.main.PyPath.vertexAttrs` containing the
        attributes names and their correspoding types and initializes
        such attributes in the network nodes/edges if they weren't.
        """

        for attr in self.graph.vs.attributes():
            types = list(
                set([type(x) for x in self.graph.vs[attr] if x is not None]))

            if len(types) > 1:
                self.ownlog.msg(2,
                                'Vertex attribute `%s` has multiple types of'
                                ' values: %s' % (attr, ', '.join(
                                    [x.__name__ for x in types])), 'WARNING')

            elif len(types) == 0:
                self.ownlog.msg(2, 'Vertex attribute `%s` has only None values'
                                % (attr), 'WARNING')

            if len(types) > 0:

                if list in types:
                    self.vertexAttrs[attr] = list

                else:
                    self.vertexAttrs[attr] = types[0]

                self.init_vertex_attr(attr)

        for attr in list(set(self.graph.es.attributes()) - set(['dirs'])):
            types = list(
                set([type(x) for x in self.graph.es[attr] if x is not None]))

            if len(types) > 1:
                self.ownlog.msg(2, 'Edge attribute `%s` has multiple types of'
                                ' values: %s' % (attr, ', '.join(
                                    [x.__name__ for x in types])), 'WARNING')

            elif len(types) == 0:
                self.ownlog.msg(2, 'Edge attribute `%s` has only None values' %
                                (attr), 'WARNING')

            if len(types) > 0:

                if set in types:
                    self.edgeAttrs[attr] = set

                elif list in types:
                    self.edgeAttrs[attr] = list

                else:
                    self.edgeAttrs[attr] = types[0]

                self.init_edge_attr(attr)

    def init_vertex_attr(self, attr):
        """
        Fills all vertices attribute *attr* with its default type (if
        such attribute value is ``None``), creates [list] if in
        :py:attr:`pypath.main.PyPath.vertexAttrs` such attribute is
        registered as [list].

        :arg str attr:
            The attribute name to be initialized on the network
            vertices.
        """

        # XXX: Doesn't handle potential KeyError
        for v in self.graph.vs:

            if v[attr] is None:
                v[attr] = self.vertexAttrs[attr]()

            if self.vertexAttrs[attr] is list and type(v[
                    attr]) in common.simpleTypes:
                v[attr] = [v[attr]] if len(v[attr]) > 0 else []

    def init_edge_attr(self, attr):
        """
        Fills all edges attribute *attr* with its default type (if
        such attribute value is ``None``), creates [list] if in
        :py:attr:`pypath.main.PyPath.edgeAttrs` such attribute is
        registered as [list].

        :arg str attr:
            The attribute name to be initialized on the network edges.
        """

        # XXX: Doesn't handle potential KeyError
        for e in self.graph.es:

            if e[attr] is None:
                e[attr] = self.edgeAttrs[attr]()

            if (self.edgeAttrs[attr] is list or
                self.edgeAttrs[attr] is set) and type(e[
                    attr]) in common.simpleTypes:

                e[attr] = [e[attr]] if (
                    type(e[attr]) not in common.charTypes or
                    len(e[attr]) > 0) else []

            if self.edgeAttrs[attr] is set and type(e[attr]) is list:

                e[attr] = set(e[attr])

    def attach_network(self, edgeList=False, regulator=False):
        """
        Adds edges to the network from *edgeList* obtained from file or
        other input method. If none is passed, checks for such data in
        :py:attr:`pypath.main.PyPath.raw_data`.

        :arg str edgeList:
            Optional, ``False`` by default. The source name of the list
            of edges to be added. This must have been loaded previously
            (e.g.: with :py:meth:`pypath.main.PyPath.read_data_file`).
            If none is passed, loads the data directly from
            :py:attr:`pypath.main.PyPath.raw_data`.
        :arg bool regulator:
            Optional, ``False`` by default. If set to ``True``, non
            previously existing nodes, will not be added (and hence, the
            edges involved).
        """

        g = self.graph

        if not edgeList:

            if self.raw_data is not None:
                edgeList = self.raw_data

            else:
                self.ownlog.msg(2, "attach_network(): No data, nothing to do.",
                                'INFO')
                return True

        if isinstance(edgeList, str):

            if edgeList in self.data:
                edgeList = self.data[edgeList]

            else:
                self.ownlog.msg(2, "`%s' looks like a source name, but no data"
                                "available under this name." % (edgeList),
                                'ERROR')
                return False

        nodes = []
        edges = []
        # adding nodes and edges first in bunch,
        # to avoid multiple reindexing by igraph
        self.update_vname()
        prg = Progress(
            total=len(edgeList), name="Processing nodes", interval=50)

        for e in edgeList:
            aexists = self.node_exists(e["defaultNameA"])
            bexists = self.node_exists(e["defaultNameB"])

            if not aexists and (not regulator or bexists):
                nodes.append(e["defaultNameA"])

            if not bexists and not regulator:
                nodes.append(e["defaultNameB"])

            prg.step()

        prg.terminate()
        self.new_nodes(set(nodes))
        self.ownlog.msg(2, 'New nodes have been created', 'INFO')
        self.update_vname()
        prg = Progress(
            total=len(edgeList), name='Processing edges', interval=50)

        for e in edgeList:
            aexists = self.node_exists(e["defaultNameA"])
            bexists = self.node_exists(e["defaultNameB"])

            if aexists and bexists:
                edge = self.edge_exists(e["defaultNameA"], e["defaultNameB"])

                if isinstance(edge, list):
                    edges.append(tuple(edge))

                prg.step()

        prg.terminate()
        self.new_edges(set(edges))
        self.ownlog.msg(2, "New edges have been created", 'INFO')
        self.ownlog.msg(2, ("Introducing new node and edge attributes..."),
                        'INFO')
        prg = Progress(
            total=len(edgeList), name="Processing attributes", interval=30)
        nodes_updated = []
        self.update_vname()

        for e in edgeList:
            # adding new node attributes

            if e["defaultNameA"] not in nodes_updated:
                defAttrs = {
                    "name": e["defaultNameA"],
                    "label": e["defaultNameA"],
                    "nameType": e["defaultNameTypeA"],
                    "type": e["typeA"],
                    "ncbi_tax_id": e["taxA"]
                }
                self.add_update_vertex(defAttrs, e["nameA"], e["nameTypeA"],
                                       e["attrsNodeA"])
                nodes_updated.append(e["defaultNameA"])

            if e["defaultNameB"] not in nodes_updated:
                defAttrs = {
                    "name": e["defaultNameB"],
                    "label": e["defaultNameB"],
                    "nameType": e["defaultNameTypeB"],
                    "type": e["typeB"],
                    "ncbi_tax_id": e["taxB"]
                }
                self.add_update_vertex(defAttrs, e["nameB"], e["nameTypeB"],
                                       e["attrsNodeB"])
                nodes_updated.append(e["defaultNameB"])

            # adding new edge attributes
            self.add_update_edge(e["defaultNameA"], e["defaultNameB"],
                                 e["source"], e["isDirected"], e["references"],
                                 e["stim"], e["inh"], e["taxA"], e["taxB"],
                                 e["type"], e["attrsEdge"])
            prg.step()

        prg.terminate()
        self.raw_data = None
        self.update_attrs()

    def apply_list(self, name, node_or_edge='node'):
        """
        Creates vertex or edge attribute based on a list.

        :arg str name:
            The name of the list to be added as attribute. Must have
            been previously loaded with
            :py:meth:`pypath.main.PyPath.load_list` or other methods.
            See description of :py:attr:`pypath.main.PyPath.lists`
            attribute for more information.
        :arg str node_or_edge:
            Optional, ``'node'`` by default. Whether the attribute list
            is to be added to the nodes or to the edges.
        """

        if name not in self.lists:
            self.ownlog.msg(1, ("No such list: %s" % name), 'ERROR')
            return None

        g = self.graph

        if node_or_edge == "edge":
            g.es[name] = [None]

        else:
            g.vs[name] = [None]

        if isinstance(self.lists[name], dict):

            if node_or_edge == "edge":

                for e in g.es:

                    if (v[e.source]["name"], v[e.target]["name"]
                        ) in self.lists[name]:
                        e[name] = self.lists[name][(v[e.source]["name"],
                                                    v[e.target]["name"])]

                    if (v[e.target]["name"], v[e.source]["name"]
                        ) in self.lists[name]:
                        e[name] = self.lists[name][(v[e.target]["name"],
                                                    v[e.source]["name"])]

            else:

                for v in g.vs:

                    if v["name"] in self.lists[name]:
                        v[name] = self.lists[name][v["name"]]

        if isinstance(self.lists[name], list):

            if node_or_edge == "edge":

                for e in g.es:

                    if (v[e.source]["name"], v[e.target]["name"]
                        ) in self.lists[name]:
                        e[name] = True

                    else:
                        e[name] = False

            else:

                for v in g.vs:

                    if v["name"] in self.lists[name]:
                        v[name] = True

                    else:
                        v[name] = False

    def merge_lists(self, nameA, nameB, name=None, and_or='and', delete=False,
                    func="max"): # XXX: kwarg func not used
        """
        Merges two lists from :py:attr:`pypat.main.PyPath.lists`.

        :arg str nameA:
            Name of the first list to be merged.
        :arg str nameB:
            Name of the second list to be merged.
        :arg str name:
            Optional, ``None`` by default. Specifies a new name for the
            merged list. If none is passed, name will be set to
            *nameA*_*nameB*.
        :arg str and_or:
            Optional, ``'and'`` by default. The logic operation perfomed
            in the merging: ``'and'`` performs an union, ``'or'`` for
            the intersection.
        :arg bool delete:
            Optional, ``False`` by default. Whether to delete the
            former lists or not.
        :arg str func:
            Optional, ``'max'`` by default. Not used.
        """

        if nameA not in self.lists:
            self.ownlog.msg(1, ("No such list: %s" % nameA), 'ERROR')
            return None

        if nameB not in self.lists:
            self.ownlog.msg(1, ("No such list: %s" % nameB), 'ERROR')
            return None

        name = '_'.join([nameA, nameB]) if name is None else name

        if isinstance(self.lists[nameA], list) and isinstance(
                self.lists[nameB], list):

            if and_or == "and":
                self.lists[name] = list(
                    set(self.lists[nameA]) | set(self.lists[nameB]))

            if and_or == "or":
                self.lists[name] = list(
                    set(self.lists[nameA]) & set(self.lists[nameB]))

        if isinstance(self.lists[nameA], dict) and isinstance(
                self.lists[nameB], dict):
            self.lists[name] = {}

            if and_or == "and":
                keys = list(
                    set(self.lists[nameA].keys) | set(self.lists[nameB].keys(
                    )))

                for k in keys:

                    if k in self.lists[nameA]:
                        self.lists[name][k] = self.lists[nameA][k]

                    if k in self.lists[nameB]:
                        self.lists[name][k] = self.lists[nameB][k]

                    if k in self.lists[nameA] and k in self.lists[nameB]:
                        self.lists[name][k] = self.combine_attr(
                            [self.lists[nameA][k], self.lists[nameB][k]])

            if and_or == "or":
                keys = list(
                    set(self.lists[nameA].keys) & set(self.lists[nameB].keys(
                    )))

                for k in keys:
                    self.lists[name][k] = self.combine_attr(
                        [self.lists[nameA][k], self.lists[nameB][k]])

        if delete:
            del self.lists[nameA]
            del self.lists[nameB]

    def save_session(self):
        """
        Save the current session state into pickle dump. The file will
        be saved in the current working directory as
        ``'pypath-<session_id>.pickle'``.
        """

        pickleFile = "pypath-" + self.session + ".pickle"
        self.ownlog.msg(1, ("Saving session to %s... " % pickleFile),
                        'INFO')

        with open(pickleFile, "wb") as f:
            pickle.dump(self, f, -1)

    ###
    # functions for plotting // with custom typeface ;)
    ###

    #
    # functions to compare networks and pathways
    #

    def databases_similarity(self, index='simpson'):
        """
        Computes the similarity across databases according to a given
        index metric. Computes the similarity across the loaded
        resources (listed in :py:attr:`pypath.main.PyPath.sources` in
        terms of nodes and edges separately.

        :arg str index:
            Optional, ``'simpson'`` by default. The type of index metric
            to use to compute the similarity. Options are ``'simpson'``,
            ``'sorensen'`` and ``'jaccard'``.

        :return:
            (*dict*) -- Nested dictionaries (three levels). First-level
            keys are ``'nodes'`` and ``'edges'``, then second and third
            levels correspond to sources names which map to the
            similarity index between those sources [float].
        """

        g = self.graph
        edges = {}
        nodes = {}
        self.update_sources()
        nodes = dict([(s, [v.index for v in g.vs if s in v['sources']])
                      for s in self.sources])
        edges = dict([(s, [e.index for e in g.es if s in e['sources']])
                      for s in self.sources])
        sNodes = self.similarity_groups(nodes, index=index)
        sEdges = self.similarity_groups(edges, index=index)

        return {'nodes': sNodes, 'edges': sEdges}

    def similarity_groups(self, groups, index='simpson'):
        """
        Computes the similarity index across the given *groups*.

        :arg dict groups:
            Contains the different group names [str] as keys and their
            corresponding elements [set].
        :arg str index:
            Optional, ``'simpson'`` by default. The type of index metric
            to use to compute the similarity. Options are ``'simpson'``,
            ``'sorensen'`` and ``'jaccard'``.

        :return:
            (*dict*) -- Dictionary of dictionaries containing the groups
            names [str] as keys (for both inner and outer dictionaries)
            and the index metric as inner value [float] between those
            groups.
        """

        index_func = '%s_index' % index
        # these are imported into globals() from common:

        if hasattr(sys.modules['%s.common' % self.__module__.split('.')[0]],
                   index_func):
            to_call = getattr(sys.modules['%s.common' %
                                          self.__module__.split('.')[0]],
                              index_func)
            grs = sorted(groups.keys())
            sor = dict([(g, {}) for g in grs])

            for g1 in xrange(0, len(grs)):

                for g2 in xrange(g1, len(grs)):
                    sor[grs[g1]][grs[g2]] = to_call(groups[grs[g1]],
                                                    groups[grs[g2]])
                    sor[grs[g2]][grs[g1]] = sor[grs[g1]][grs[g2]]

            return sor

        else:
            self.ownlog.msg(2, 'No such function: %s()' % index_func, 'ERROR')

    def sorensen_pathways(self, pwlist=None):
        """
        Computes the Sorensen's similarity index across nodes and edges
        for the given list of pathway sources (all loaded pathway
        sources by default).

        :arg list pwlist:
            Optional, ``None`` by default. The list of pathway sources
            to be compared.

        :return:
            (*dict*) -- Nested dictionaries (three levels). First-level
            keys are ``'nodes'`` and ``'edges'``, then second and third
            levels correspond to ``<source>__<patwhay>`` names which map
            to the similarity index between those pathways [float].
        """

        g = self.graph

        if pwlist is None:
            self.update_pathway_types()
            pwlist = self.pathway_types

        for p in pwlist:

            if p not in g.vs.attributes():
                self.ownlog.msg(2, ("No such vertex attribute: %s" % p),
                                'ERROR')

        edges = {} # Keys = <source>__<pathway>, values = lsit of edge IDs
        nodes = {} # Keys = <source>__<pathway>, values = lsit of node IDs

        for e in g.es:
            indA = e.source
            indB = e.target
            pwsA = []
            pwsB = []

            for p in pwlist: # p is '<source>_pathways'

                if g.vs[indA][p] is not None:
                    # pw is '<patwhay>' from in node[p]
                    for pw in g.vs[indA][p]:
                        thisPw = p.replace("_pathways", "__") + pw

                        if thisPw not in nodes:
                            nodes[thisPw] = []

                        nodes[thisPw].append(indA)
                        pwsA.append(thisPw)

                if g.vs[indB][p] is not None:

                    for pw in g.vs[indB][p]:
                        thisPw = p.replace("_pathways", "__") + pw

                        if thisPw not in nodes:
                            nodes[thisPw] = []

                        nodes[thisPw].append(indB)
                        pwsB.append(thisPw)

            pwsE = set(pwsA).intersection(set(pwsB))

            for pw in pwsE:

                if pw not in edges:
                    edges[pw] = []

                edges[pw].append(e.index)

        sNodes = self.similarity_groups(nodes, index='sorensen')
        sEdges = self.similarity_groups(edges, index='sorensen')

        return {"nodes": sNodes, "edges": sEdges}

    def write_table(self, tbl, outfile, sep="\t", cut=None, colnames=True,
                    rownames=True):
        """
        Writes a given table to a file.

        :arg dict tbl:
            Contains the data of the table. It is assumed that keys are
            the row names [str] and the values, well, values. Column
            names (if any) are defined with the key ``'header'``.
        :arg str outfile:
            File name where to save the table. The file will be saved
            under the object's :py:attr:`pypath.main.PyPath.outdir`
            (``'results'`` by default).
        :arg str sep:
            Optional, ``'\t'`` (tab) by default. Specifies the separator
            for the file.
        :arg int cut:
            Optional, ``None`` by default. Specifies the maximum number
            of characters for the row names.
        :arg bool colnames:
            Optional, ``True`` by default. Specifies whether to write
            the column names in the file or not.
        :arg bool rownames:
            Optional, ``True`` by default. Specifies whether to write
            the row names in the file or not.
        """

        out = ''
        rn = list(tbl.keys())

        if "header" in rn:
            cn = tbl["header"]
            del tbl["header"]
            rn.remove("header")

        else:
            cn = [str(i) for i in xrange(0, len(tbl[rn[0]]))]

        if colnames:

            if rownames:
                out += sep

            out += sep.join(cn) + "\n"

        for r in rn:

            if rownames:
                out += str(r)[0:cut] + sep

            thisRow = [str(i) for i in tbl[r]]
            out += sep.join(thisRow) + "\n"

        f = open(os.path.join(self.outdir, outfile), 'w')
        f.write(out)
        f.close()

    def search_attr_or(self, obj, lst):
        """
        Searches a given collection of attributes in a given object. As
        soon as one item is found, returns ``True``, if none could be
        found then returns ``False``.

        :arg object obj:
            Object (dictionary-like) where to search for elements of
            *lst*.
        :arg dict lst:
            Keys are the attribute names [str] and values the collection
            of elements to be searched in such attribute [set].

        :return:
            (*bool*) -- ``True`` if *lst* is empty or any of its
            elements is found in *obj*. Returns only ``False`` if cannot
            find anything.
        """

        if len(lst) == 0:
            return True

        for a, v in iteritems(lst): # XXX: Why call it lst if it's dict?

            if ((isinstance(v, list) and len(set(obj[a]).intersection(v)) > 0)
                    or (not isinstance(v, list) and obj[a] == v)):
                return True

        return False

    def search_attr_and(self, obj, lst):
        """
        Searches a given collection of attributes in a given object.
        Only returns ``True``, if all elements of *lst* can be found in
        *obj*.

        :arg object obj:
            Object (dictionary-like) where to search for elements of
            *lst*.
        :arg dict lst:
            Keys are the attribute names [str] and values the collection
            of elements to be searched in such attribute [set].

        :return:
            (*bool*) -- ``True`` only if *lst* is empty or all of its
            elements are found in *obj*. Returns ``False`` otherwise (as
            soon as one element of *lst* is not found).
        """

        for a, v in iteritems(lst): # XXX: Why call it lst if it's dict?

            if ((isinstance(v, list) and len(set(obj[a]).intersection(v)) == 0)
                    or (not isinstance(v, list) and obj[a] != v)):
                return False

        return True

    def get_sub(self, crit, andor="or", graph=None):
        """
        Selects the nodes from *graph* (and edges to be removed)
        according to a set of user-defined attributes.

        :arg dict crit:
            Defines the critical attributes to generate the subnetwork.
            Keys are ``'edge'`` and ``'node'`` and values are [dict]
            containing the critical attribute names [str] and values
            are [set] containing those attributes of the nodes/edges
            that are to be kept.
        :arg str andor:
            Optional, ``'or'`` by default. Determines the search mode.
            See :py:meth:`pypath.main.PyPath.search_attr_or` and
            :py:meth:`pypath.main.PyPath.search_attr_and` for more
            details.
        :arg igraph.Graph graph:
            Optional, ``None`` by default. The graph object where to
            extract the subnetwork. If none is passed, takes the current
            network (undirected) graph
            (:py:attr:`pypath.main.PyPath.graph`).

        :return:
            (*dict*) -- Keys are ``'nodes'`` and ``'edges'`` whose
            values are [lst] of elements (as indexes [int]). Nodes are
            those to be kept and edges to be removed on the extracted
            subnetwork.
        """

        g = self.graph if graph is None else graph
        keepV = []
        delE = []

        if andor == "and":

            for e in g.es:
                keepThis = self.search_attr_and(e, crit["edge"])

                if keepThis:
                    keepA = self.search_attr_and(g.vs[e.source], crit["node"])

                    if keepA:
                        keepV += [e.source]

                    keepB = self.search_attr_and(g.vs[e.target], crit["node"])

                    if keepB:
                        keepV += [e.target]

                    if not keepA or not keepB:
                        delE += [e.index]

                else:
                    delE += [e.index]

        else:

            for e in g.es:
                keepThis = self.search_attr_or(e, crit["edge"])

                if keepThis:
                    keepV += [e.source, e.target]
                    continue

                else:
                    delE += [e.index]

                if len(crit["node"]) > 0:
                    keepA = self.search_attr_or(g.vs[e.source], crit["node"])

                    if keepA:
                        keepV += [e.source]

                    keepB = self.search_attr_or(g.vs[e.target], crit["node"])

                    if keepB:
                        keepV += [e.target]

        return {"nodes": list(set(keepV)), "edges": list(set(delE))}

    def edgeseq_inverse(self, edges):
        """
        Returns the sequence of all edge indexes that are not in
        the argument *edges*.

        :arg set edges:
            Sequence of edge indices [int] that will not be returned.

        :return:
            (*list*) -- Contains all edge indices [int] of the
            undirected network except the ones on *edges* argument.
        """

        g = self.graph
        inv = []

        # XXX: This could be refactored with a list comprehension:
        # return [e.index for e in g.es if e.index not in set(edges)]
        # also, assuming edges index is always == range(g.ecount()):
        # return set(range(g.ecount())) - set(edges)

        for e in g.es:

            if e.index not in set(edges):
                inv.append(e.index)

        return inv

    def get_network(self, crit, andor="or", graph=None):
        """
        Retrieves a subnetwork according to a set of user-defined
        attributes. Basically applies
        :py:meth:`pypath.main.PyPath.get_sub` on a given *graph*.

        :arg dict crit:
            Defines the critical attributes to generate the subnetwork.
            Keys are ``'edge'`` and ``'node'`` and values are [dict]
            containing the critical attribute names [str] and values
            are [set] containing those attributes of the nodes/edges
            that are to be kept.
        :arg str andor:
            Optional, ``'or'`` by default. Determines the search mode.
            See :py:meth:`pypath.main.PyPath.search_attr_or` and
            :py:meth:`pypath.main.PyPath.search_attr_and` for more
            details.
        :arg igraph.Graph graph:
            Optional, ``None`` by default. The graph object where to
            extract the subnetwork. If none is passed, takes the current
            network (undirected) graph
            (:py:attr:`pypath.main.PyPath.graph`).

        :return:
            (*igraph.Graph*) -- The subgraph obtained from filtering
            according to the attributes defined in *crit*.
        """

        g = self.graph if graph is None else graph
        sub = self.get_sub(crit, andor=andor, graph=g)
        new = g.copy()
        new.delete_edges(sub["edges"])

        return new.induced_subgraph(sub["nodes"])

    def separate(self):
        """
        Separates the undirected network according to the different
        sources. Basically applies
        :py:meth:`pypath.main.PyPath.get_network` for each resource.

        :return:
            (*dict*) -- Keys are resource names [str] whose values are
            the subnetwork [igraph.Graph] containing the elements of
            that source.
        """

        return dict([(s, self.get_network({'edge': {'sources': [s]},
                                           'node': {}}))
                     for s in self.sources])

    def separate_by_category(self):
        """
        Separates the undirected network according to resource
        categories. Possible categories are:

            * ``'m'``: PTM/enzyme-substrate resources.
            * ``'p'``: Pathway/activity flow resources.
            * ``'i'``: Undirected/PPI resources.
            * ``'r'``: Process description/reaction resources.
            * ``'t'``: Transcription resources.

        Works in the same way as :py:meth:`pypath.main.PyPath.separate`.

        :return:
            (*dict*) -- Keys are category names [str] whose values are
            the subnetwork [igraph.Graph] containing the elements of
            those resources corresponding to that category.
        """

        cats = dict(list(map(lambda c:
            (c, list(filter(lambda s:
                s in self.sources, map(lambda cs:
                    cs[0], filter(lambda cs:
                        cs[1] == c, iteritems(data_formats.categories)))))),
                             self.has_cats)))

        return dict([(c, self.get_network({'edge': {'sources': s},
                                           'node': {}}))
                     for c, s in iteritems(cats)])

    def update_pathway_types(self):
        """
        Updates the pathway types attribute
        (:py:attr:`pypath.main.PyPath.pathway_types`) according to the
        loaded resources of the undirected network.
        """

        g = self.graph
        pwTyp = []

        for i in g.vs.attributes():

            if i.find("_pathways") > -1:
                pwTyp.append(i)

        self.pathway_types = pwTyp

    def source_similarity(self, outfile=None):
        """
        Computes the Sorensen's similarity index across nodes and edges
        for all the sources available (already loaded in the network)
        and saves them into table files. Files are stored in
        :py:attr:`pypath.main.PyPath.outdir` (``'results'`` by default).
        See :py:meth:`pypath.main.PyPath.databases_similarity` for more
        information.

        :arg str outfile:
            Optional, ``None`` by default. Specifies the file name
            prefix (suffixes will be ``'-nodes'`` and ``'-edges'``). If
            none is specified, this will be
            ``'pwnet-<session_id>-sim-src'``.
        """

        if outfile is None:
            outfile = ''.join(["pwnet-", self.session, "-sim-src"])

        res = self.database_similarity(index='sorensen')
        self.write_table(res["nodes"], outfile + "-nodes")
        self.write_table(res["edges"], outfile + "-edges")

    def pathway_similarity(self, outfile=None):
        """
        Computes the Sorensen's similarity index across nodes and edges
        for all the available pathway sources (already loaded in the
        network) and saves them into table files. Files are stored in
        :py:attr:`pypath.main.PyPath.outdir` (``'results'`` by default).
        See :py:meth:`pypath.main.PyPath.sorensen_pathways` for more
        information..

        :arg str outfile:
            Optional, ``None`` by default. Specifies the file name
            prefix (suffixes will be ``'-nodes'`` and ``'-edges'``). If
            none is specified, this will be
            ``'pwnet-<session_id>-sim-pw'``.
        """

        if outfile is None:
            outfile = ''.join(["pwnet-", self.session, "-sim-pw"])

        res = self.sorensen_pathways()
        self.write_table(res["nodes"], outfile + "-nodes", cut=20)
        self.write_table(res["edges"], outfile + "-edges", cut=20)

    def update_sources(self):
        """
        Makes sure that the :py:attr:`pypath.main.PyPath.sources`
        attribute is an up to date [list] of all sources in the current
        network.
        """

        g = self.graph
        src = []

        for e in g.es:
            src += e["sources"]

        self.sources = list(set(src))
        self.update_cats()

    def update_cats(self):
        """
        Makes sure that the :py:attr:`pypath.main.PyPath.has_cats`
        attribute is an up to date [set] of all categories in the
        current network.
        """

        self.has_cats = set(list(map(lambda s:
            data_formats.categories[s], filter(lambda s:
                s in data_formats.categories, self.sources))))

    def update_pathways(self):
        """
        Makes sure that the :py:attr:`pypath.main.PyPath.pathways`
        attribute is an up to date [dict] of all pathways and their
        sources in the current network.
        """

        g = self.graph
        pws = {}

        for v in g.vs:

            for k in g.vs.attributes():

                if k.find('_pathways') > -1:

                    if k not in pws:
                        pws[k] = []

                    if v[k] is not None:

                        for p in v[k]:

                            if p not in set(pws[k]):
                                pws[k].append(p)

        self.pathways = pws

    def delete_unmapped(self):
        """
        Checks the network for any existing unmapped node and removes
        it.
        """

        g = self.graph

        if "unmapped" in g.vs["name"]:
            g.delete_vertices(g.vs.find(name="unmapped").index)
            self.update_db_dict()
            self.update_vname()

    def genesymbol_labels(self, graph=None, remap_all=False):
        """
        Creats vertex attribute ``'label'`` and fills up with the
        corresponding GeneSymbols of all proteins where the GeneSymbol
        can be looked up based on the default name of the protein
        vertex (UniProt ID by default). If the attribute ``'label'`` has
        been already initialized, updates this attribute or recreates if
        *remap_all* is set to ``True``.

        :arg igraph.Graph graph:
            Optional, ``None`` by default. The network graph object
            where the GeneSymbol labels are to be set/updated. If none
            is passed, takes the current network undirected graph by
            default (:py:attr:`pypath.main.PyPath.graph`).
        :arg bool remap_all:
            Optional, ``False`` by default. Whether to map anew the
            GeneSymbol labels if those were already initialized.
        """

        # XXX: What's the purpose of this? I mean attribute _directed is not
        #      accessed in this function (?)
        self._already_has_directed()

        dnt = self.default_name_type

        if graph is None and self.dgraph is not None:
            self.genesymbol_labels(graph=self.dgraph, remap_all=remap_all)

        g = self.graph if graph is None else graph
        defaultNameType = dnt["protein"]
        labelNameTypes = {'protein': 'genesymbol',
                          'mirna': 'mir-mat-name'}

        if 'label' not in g.vs.attributes():
            remap_all = True

        labels = [None if remap_all or v['label'] == v['name'] else v['label']
                  for v in g.vs]

        for v, l, i in zip(g.vs, labels, xrange(g.vcount())):

            if l is None:
                label = []

                if v['type'] in labelNameTypes:
                    label = self.mapper.map_name(v['name'], dnt[v['type']],
                                                labelNameTypes[v['type']],
                                                ncbi_tax_id=v['ncbi_tax_id'])

                if not len(label):
                    labels[i] = v['name']

                else:
                    labels[i] = label[0]

        g.vs['label'] = labels

    def network_stats(self, outfile=None):
        """
        Calculates basic statistics for the whole network and each of
        sources (node and edge counts, average node degree, graph
        diameter, transitivity, adhesion and cohesion). Writes the
        results in a tab file. File is stored in
        :py:attr:`pypath.main.PyPath.outdir` (``'results'`` by default).

        :arg str outfile:
            Optional, ``None`` by default. Specifies the file name. If
            none is specified, this will be
            ``'pwnet-<session_id>-stats'``.
        """

        if outfile is None:
            outfile = '-'.join(["pwnet", self.session, "stats"])

        stats = {}
        stats['header'] = ["vnum", "enum", "deg_avg", "diam", "trans", "adh",
                           "coh"]

        for k in xrange(0, len(self.sources) + 1):
            s = "All" if k == len(self.sources) else self.sources[k]
            g = (self.graph if k == len(self.sources)
                 else self.get_network({"edge": {"sources": [s]}, "node": {}}))

            if g.vcount() > 0:
                stats[s] = [g.vcount(), g.ecount(),
                            sum(g.vs.degree()) / float(len(g.vs)), # XXX: g.vcount()?
                            g.diameter(), g.transitivity_undirected(),
                            g.adhesion(), g.cohesion()]

        self.write_table(stats, outfile)

    def degree_dists(self):
        """
        Computes the degree distribution for all the different network
        sources. This is, for each source, the subnetwork comprising all
        interactions coming from it is extracted and the degree
        distribution information is computed and saved into a file.
        A file is created for each resource under the name
        ``'pwnet-<session_id>-degdist-<resource>''``. Files are stored
        in :py:attr:`pypath.main.PyPath.outdir` (``'results'`` by
        default).
        """

        dds = {}

        for s in self.sources:
            g = self.get_network({"edge": {"sources": [s]}, "node": {}})

            if g.vcount() > 0:
                dds[s] = g.degree_distribution()

        for k, v in iteritems(dds):
            filename = os.path.join(self.outdir,
                                    ''.join(["pwnet-", self.session,
                                             "-degdist-", k]))
            bins = []
            vals = []

            for i in v.bins():
                bins.append(int(i[0]))
                vals.append(int(i[2]))

            out = ''.join([";".join(str(x) for x in bins),
                           "\n", ";".join(str(x) for x in vals), "\n"])
            f = codecs.open(filename, encoding='utf-8', mode='w')
            f.write(out)
            f.close()

    def intergroup_shortest_paths(self, groupA, groupB, random=False): # TODO
        """

        """

        self.update_sources()

        if groupA not in self.graph.vs.attributes():
            self.ownlog.msg(2, ("No such attribute: %s" % groupA), 'ERROR')
            return False

        if groupB not in self.graph.vs.attributes():
            self.ownlog.msg(2, ("No such attribute: %s" % groupB), 'ERROR')
            return False

        deg_pathlen = {}
        rat_pathlen = {}
        rand_pathlen = {}
        diam_pathlen = {}

        for k in xrange(0, len(self.sources) + 1):
            s = "All" if k == len(self.sources) else self.sources[k]
            outfile = '-'.join([s, groupA, groupB, "paths"])
            f = (self.graph if k == len(self.sources)
                 else self.get_network({"edge": {"sources": [s]}, "node": {}}))
            paths = []
            grA = []
            grB = []

            for v in f.vs:

                if v[groupA]:
                    grA.append(v.index)

                if v[groupB]:
                    grB.append(v.index)

            for v in f.vs:

                if v[groupB]:
                    pt = f.get_shortest_paths(v.index, grA, output="epath")

                    for p in pt:
                        l = len(p)

                        if l > 0:
                            paths.append(l)

                    if (v.index in grA):
                        paths.append(0)

            self.write_table({"paths": paths}, outfile, sep=";",
                             colnames=False, rownames=False)
            deg = f.vs.degree()
            mean_pathlen = sum(paths) / float(len(paths))
            deg_pathlen[s] = [mean_pathlen, sum(deg) / float(len(deg))]
            rat_pathlen[s] = [mean_pathlen,
                              f.vcount() / float(len(list(set(grA + grB))))]
            diam_pathlen[s] = [mean_pathlen, f.diameter()]

            if random:
                groupA_random = groupA + "_random"
                groupB_random = groupB + "_random"
                random_pathlen = []

                for i in xrange(0, 100):
                    f.vs[groupA_random] = modcopy.copy(f.vs[groupA])
                    f.vs[groupB_random] = modcopy.copy(f.vs[groupB])
                    random.shuffle(f.vs[groupA_random])
                    random.shuffle(f.vs[groupB_random])
                    paths = []
                    grA = []
                    grB = []

                    for v in f.vs:

                        if v[groupA_random]:
                            grA.append(v.index)

                        if v[groupB_random]:
                            grB.append(v.index)

                    for v in f.vs:

                        if v[groupB_random]:
                            pt = f.get_shortest_paths(v.index, grA,
                                                      output="epath")

                            for p in pt:
                                l = len(p)

                                if l > 0:
                                    paths.append(l)

                            if (v.index in grA):
                                paths.append(0)

                    if len(paths) > 0:
                        random_pathlen.append(sum(paths) / float(len(paths)))

                if len(random_pathlen) > 0:
                    rand_pathlen[s] = [mean_pathlen,
                                       sum(random_pathlen)
                                       / float(len(random_pathlen))]

                else:
                    rand_pathlen[s] = [mean_pathlen, 0.0]

        deg_pathlen["header"] = ["path_len", "degree"]
        self.write_table(deg_pathlen, "deg_pathlen", sep=";")
        diam_pathlen["header"] = ["path_len", "diam"]
        self.write_table(diam_pathlen, "diam_pathlen", sep=";")
        rat_pathlen["header"] = ["path_len", "ratio"]
        self.write_table(rat_pathlen, "rat_pathlen", sep=";")

        if random:
            rand_pathlen["header"] = ["path_len", "random"]
            self.write_table(rand_pathlen, "rand_pathlen", sep=";")

    def update_vertex_sources(self):
        """
        Updates the all the vertex attributes ``'sources'`` and
        ``'references'`` according to their related edges (on the
        undirected graph).
        """

        g = self.graph

        for attr in ['sources', 'references']:
            g.vs[attr] = [set([]) for _ in g.vs]

            for e in g.es:
                g.vs[e.source][attr].update(e[attr])
                g.vs[e.target][attr].update(e[attr])

    def set_categories(self):
        """
        Sets the category attribute on the network nodes and edges
        (``'cat'``) as well the edge attribute coercing the references
        by category (``'refs_by_cat'``). The possible categories are
        as follows:

            * ``'m'``: PTM/enzyme-substrate resources.
            * ``'p'``: Pathway/activity flow resources.
            * ``'i'``: Undirected/PPI resources.
            * ``'r'``: Process description/reaction resources.
            * ``'t'``: Transcription resources.
        """

        self.graph.vs['cat'] = [set([]) for _ in self.graph.vs]
        self.graph.es['cat'] = [set([]) for _ in self.graph.es]
        self.graph.es['refs_by_cat'] = [{} for _ in self.graph.es]

        for v in self.graph.vs:

            for s in v['sources']:

                if s in data_formats.categories:
                    v['cat'].add(data_formats.categories[s])

        for e in self.graph.es:

            for s in e['sources']:

                if s in data_formats.categories:
                    cat = data_formats.categories[s]
                    e['cat'].add(cat)

                    if cat not in e['refs_by_cat']:
                        e['refs_by_cat'][cat] = set([])

                    if s in e['refs_by_source']:
                        e['refs_by_cat'][cat].update(e['refs_by_source'][s])

    def basic_stats_intergroup(self, groupA, groupB, header=None): # TODO
        """

        """

        result = {}
        g = self.graph

        for k in xrange(0, len(self.sources) + 1):
            s = "All" if k == len(self.sources) else self.sources[k]
            f = (self.graph if k == len(self.sources)
                 else self.get_network({"edge": {"sources": set([s])},
                                        "node": {}}))
            deg = f.vs.degree()
            bw = f.vs.betweenness()
            vnum = f.vcount()
            enum = f.ecount()
            cancerg = 0
            drugt = 0
            cdeg = []
            tdeg = []
            ddeg = []
            cbw = []
            tbw = []
            dbw = []
            cg = []
            dt = []

            for v in f.vs:
                tdeg.append(deg[v.index])
                tbw.append(bw[v.index])

                if v['name'] in self.lists[groupA]:
                    cg.append(v['name'])
                    cancerg += 1
                    cdeg.append(deg[v.index])
                    cbw.append(bw[v.index])

                if v['name'] in self.lists[groupB]:
                    dt.append(v['name'])
                    drugt += 1
                    ddeg.append(deg[v.index])
                    dbw.append(bw[v.index])

            cpct = cancerg * 100 / float(len(self.lists[groupA]))
            dpct = drugt * 100 / float(len(self.lists[groupB]))
            tdgr = sum(tdeg) / float(len(tdeg))
            cdgr = sum(cdeg) / float(len(cdeg))
            ddgr = sum(ddeg) / float(len(ddeg))
            tbwn = sum(tbw) / float(len(tbw))
            cbwn = sum(cbw) / float(len(cbw))
            dbwn = sum(dbw) / float(len(dbw))
            src = []
            csrc = []
            dsrc = []

        # FIXME: Here raises AttributeError. From above, I understood that
        #        arguments groupA and groupB were names for self.lists but
        #        here seems they are vertex attributes??

            for e in f.es:
                src.append(len(e["sources"]))

                if f.vs[e.source][groupA] or f.vs[e.target][groupA]:
                    csrc.append(len(e["sources"]))

                if f.vs[e.source][groupB] or f.vs[e.target][groupB]:
                    dsrc.append(len(e["sources"]))

            snum = sum(src) / float(len(src))
            csnum = sum(csrc) / float(len(csrc))
            dsnum = sum(dsrc) / float(len(dsrc))
            result[s] = [s, str(vnum), str(enum), str(cancerg), str(drugt),
                         str(cpct), str(dpct), str(tdgr), str(cdgr), str(ddgr),
                         str(tbwn), str(cbwn), str(dbwn), str(snum),
                         str(csnum), str(dsnum)]

        outfile = '-'.join([groupA, groupB, "stats"])

        if header is None:
            self.write_table(result, outfile, colnames=False)

        else:
            result["header"] = header
            self.write_table(result, outfile, colnames=True)

    def sources_venn_data(self, fname=None, return_data=False):
        """
        Computes the overlap in number of interactions for all pairs of
        sources.

        :arg str fname:
            Optional, ``None`` by default. If provided, saves the
            results into a table file. File is stored in
            :py:attr:`pypath.main.PyPath.outdir` (``'results'`` by
            default).
        :arg bool return_data:
            Optional, ``False`` by default. Whether to return the
            results as a [list].

        :return:
            (*list*) -- Only if *return_data* is set to ``True``. List
            of lists containing the counts for each pair of resources.
            This is, for instance, number of interactions only in
            resource A, number of interactions only in resource B and
            number of common interactions between A and B.
        """

        result = {}
        self.update_sources()
        g = self.graph

        for i, j in itertools.product(self.sources, self.sources):

            ini = [e.index for e in g.es if i in e['sources']]
            inj = [e.index for e in g.es if j in e['sources']]

            onlyi = str(len(list(set(ini) - set(inj))))
            onlyj = str(len(list(set(inj) - set(ini))))
            inter = str(len(list(set(ini) & set(inj))))
            result[i + "-" + j] = [i, j, onlyi, onlyj, inter]

        if fname:
            self.write_table(result, fname)

        if return_data:
            return result

    def sources_hist(self):
        """
        Counts the number of sources per interaction in the graph and
        saves them into a file named ``source_num``. File is stored in
        :py:attr:`pypath.main.PyPath.outdir` (``'results'`` by
        default).
        """

        srcnum = [len(e['sources']) for e in self.graph.es]

        self.write_table({"srcnum": srcnum}, "source_num", sep=";",
                         rownames=False, colnames=False)

    def degree_dist(self, prefix, g=None, group=None):
        """
        Computes the degree distribution over all nodes of the network.
        If *group* is provided, also across nodes of that group(s).

        :arg str prefix:
            Prefix for the file name(s).
        :arg igraph.Graph g:
            Optional, ``None`` by default. The network over which to
            compute the degree distribution. If none is passed, takes
            the undirected network of the current instance.
        :arg list group:
            Optional, ``None`` by default. Additional group(s) name(s)
            [str] of node attributes to subset the network and compute
            its degree distribution.
        """

        if g is None:
            g = self.graph

        deg = g.vs.degree()
        self.write_table({"deg": deg}, prefix + "-whole-degdist", sep=";",
                         rownames=False, colnames=False)

        if group is not None:

            if not isinstance(group, list):
                group = [group]

            if len(set(group) - set(self.graph.vs.attributes())) > 0:
                self.ownlog.msg(2, ("Missing vertex attribute!"), 'ERROR')
                return False

            for gr in group:
                dgr = [deg[i] for i, v in enumerate(g.vs) if v[gr]]

                self.write_table({"deg": dgr}, prefix + "-" + gr + "-degdist",
                                 sep=";", rownames=False, colnames=False)

    def delete_by_source(self, source, vertexAttrsToDel=None,
                         edgeAttrsToDel=None):
        """
        Deletes nodes and edges from the network according to a provided
        source name. Optionally can also remove the given list of
        attributes from nodes and/or edges.

        :arg str source:
            Name of the source from which the nodes and edges have to be
            removed.
        :arg list vertexAttrsToDel:
            Optional, ``None`` by default. Contains the names [str] of
            the attributes to be removed from the nodes.
        :arg list edgeAttrsToDel:
            Optional, ``None`` by default. Contains the names [str] of
            the attributes to be removed from the edges.
        """

        self.update_vertex_sources()
        g = self.graph
        verticesToDel = []

        # XXX: Refactor to?:
        #      verticesToDel = [v.index for v in g.vs
        #                       if len(v['sources']-set([source])) == 0]

        for v in g.vs:

            if len(v['sources'] - set([source])) == 0:
                verticesToDel.append(v.index)

        g.delete_vertices(verticesToDel)

        edgesToDel = []

        for e in g.es:

            if len(e['sources'] - set([source])) == 0:
                edgesToDel.append(e.index)

            else:
                e['sources'] = set(e['sources']) - set([source])

        g.delete_edges(edgesToDel)

        if vertexAttrsToDel is not None:

            for vAttr in vertexAttrsToDel:

                if vAttr in g.vs.attributes():
                    del g.vs[vAttr]

        if edgeAttrsToDel is not None:

            for eAttr in edgeAttrsToDel:

                if eAttr in g.vs.attributes():
                    del g.vs[eAttr]

        self.update_vertex_sources()

    def reference_hist(self, filename=None):
        """
        Generates a file containing a table with information about the
        network's edges. First column contains the source node ID,
        followed by the target's ID, third column contains the number of
        references for that interaction and finally the number of
        sources. Writes the results in a tab file.

        :arg str filename:
            Optional, ``None`` by default. Specifies the file name and
            path to save the table. If none is passed, file will be
            saved in :py:attr:`pypath.main.PyPath.outdir` (``'results'``
            by default) with the name ``'<session_id>-refs-hist'``.
        """

        g = self.graph
        tbl = []

        for e in g.es:
            tbl.append((g.vs[e.source]['name'], g.vs[e.target]['name'],
                        str(len(e['references'])), str(len(e['sources']))))

        if filename is None:
            filename = os.path.join(self.outdir, self.session + "-refs-hist")

        out = ''

        for i in tbl:
            out += "\t".join(list(i)) + "\n"

        outf = codecs.open(filename, encoding='utf-8', mode='w')
        outf.write(out[:-1])
        outf.close()

    def load_resources(self, lst=None, exclude=[], cache_files={},
                       reread=False, redownload=False):
        """
        Loads multiple resources, and cleans up after. Looks up ID
        types, and loads all ID conversion tables from UniProt if
        necessary. This is much faster than loading the ID conversion
        and the resources one by one.

        :arg dict lst:
            Optional, ``None`` by default. Specifies the data input
            formats for the different resources (keys) [str]. Values
            are :py:class:`pypath.input_formats.ReadSettings` instances
            containing the information. By default uses the set of
            resources of OmniPath.
        :arg list exclude:
            Optional, ``[]`` by default. List of resources [str] to
            exclude from the network.
        :arg dict cache_files:
            Optional, ``{}`` by default. Contains the resource name(s)
            [str] (keys) and the corresponding cached file name [str].
            If provided (and file exists) bypasses the download of the
            data for that resource and uses the cache file instead.
        :arg bool reread:
            Optional, ``False`` by default. Specifies whether to reread
            the data files from the cache or omit them (similar to
            *redownload*).
        :arg bool redownload:
            Optional, ``False`` by default. Specifies whether to
            re-download the data and ignore the cache.
        """

        if lst is None:
            lst = omnipath

        self.load_reflists()
        huge = dict((k, v) for k, v in iteritems(lst) if v.huge
                    and k not in exclude and v.name not in cache_files)
        nothuge = dict((k, v) for k, v in iteritems(lst)
                       if (not v.huge or v.name in cache_files)
                       and k not in exclude)

        # XXX: Not very good practice to name the iterator element
        #      as one of the kwargs... can lead to confusion
        for lst in [huge, nothuge]:

            for k, v in iteritems(lst):
                self.load_resource(v, clean=False, cache_files=cache_files,
                                   reread=reread, redownload=redownload)

                # try:
                #    self.load_resource(v, clean = False,
                #        cache_files = cache_files,
                #        reread = reread,
                #        redownload = redownload)
                # except:
                #    sys.stdout.write('\t:: Could not load %s, unexpected error '\
                #        'occurred, see %s for error.\n'%(k, self.ownlog.logfile))
                #    self.ownlog.msg(1, 'Error at loading %s: \n%s\n, \t%s, %s\n' % \
                #            (k, sys.exc_info()[1],
                #            sys.exc_info()[2],
                #            sys.exc_info()[0]),
                #        'ERROR')
                #    sys.stdout.flush()

        sys.stdout.write('\n')

        self.clean_graph()
        self.update_sources()
        self.update_vertex_sources()
        self.update_pathways()
        self.update_pathway_types()

        sys.stdout.write("\n > %u interactions between %u nodes"
                         "\n from %u resources have been loaded,"
                         "\n for details see the log: ./%s\n"
                         % (self.graph.ecount(), self.graph.vcount(),
                            len(self.sources), self.ownlog.logfile))

    def load_mappings(self): # FIXME: module data_formats has no attribute mapList
        """
        """

        self.mapper.load_mappings(maps=data_formats.mapList)

    def load_resource(self, settings, clean=True, cache_files={}, reread=False,
                      redownload=False):
        """
        Loads the data from a single resource and attaches it to the
        network

        :arg pypath.input_formats.ReadSettings settings:
            :py:class:`pypath.input_formats.ReadSettings` instance
            containing the detailed definition of the input format to
            the downloaded file.
        :arg bool clean:
            Optional, ``True`` by default. Whether to clean the graph
            after importing the data or not. See
            :py:meth:`pypath.main.PyPath.clean_graph` for more
            information.
        :arg dict cache_files:
            Optional, ``{}`` by default. Contains the resource name(s)
            [str] (keys) and the corresponding cached file name [str].
            If provided (and file exists) bypasses the download of the
            data for that resource and uses the cache file instead.
        :arg bool reread:
            Optional, ``False`` by default. Specifies whether to reread
            the data files from the cache or omit them (similar to
            *redownload*).
        :arg bool redownload:
            Optional, ``False`` by default. Specifies whether to
            re-download the data and ignore the cache.
        """

        sys.stdout.write(' > ' + settings.name + '\n')
        self.read_data_file(settings, cache_files=cache_files, reread=reread,
                            redownload=redownload)
        self.attach_network()

        if clean:
            self.clean_graph()

        self.update_sources()
        self.update_vertex_sources()

    def load_reflists(self, reflst=None):
        """
        Loads the reference lists defined as
        :py:class:`pypath.reflists.ReferenceList` instances, either
        provided by user through keyword argument *reflist* or from
        all human UniProts by default.

        :arg list reflst:
            Optional, ``None`` by default. Contains the instances of
            :py:class:`pypath.reflists.ReferenceList` to be loaded. If
            none is passed, loads the reference list of all UniProt.
        """

        if reflst is None:
            reflst = reflists.get_reflists()

        for rl in reflst:
            self.load_reflist(rl)

    def load_reflist(self, reflist):
        """
        Takes a :py:class:`pypath.reflists.ReferenceList` and loads it
        into the current network's attribute
        :py:attr:`pypath.main.PyPath.reflists`.

        :arg pypath.reflists.ReferenceList reflist:
            Contains the information and methods to load the specified
            reference information from a resource. See the class
            documentation for more information.
        """

        reflist.load()
        idx = (reflist.nameType, reflist.typ, reflist.tax)
        self.reflists[idx] = reflist

    def load_negatives(self): # FIXME: global name 'negative' is not defined
        """
        """

        for k, v in iteritems(negative):
            sys.stdout.write(' > ' + v.name + '\n')
            self.apply_negative(v)

    def load_tfregulons(self, levels={'A', 'B'}, only_curated=False):
        """
        Adds TF-target interactions from TF regulons to the network.
        TF regulons is a comprehensive resource of TF-target
        interactions combining multiple lines of evidences: literature
        curated databases, ChIP-Seq data, PWM based prediction using
        HOCOMOCO and JASPAR matrices and prediction from GTEx expression
        data by ARACNe.

        For details see https://github.com/saezlab/DoRothEA.

        :arg set levels:
            Optional, ``{'A', 'B'}`` by default. Confidence levels to be
            loaded (from A to E) [str].
        :arg bool only_curated:
            Optional, ``False`` by default. Whether to retrieve only the
            literature curated interactions or not.
        """

<<<<<<< HEAD
        settings = copy.deepcopy(data_formats.transcription['tfregulons'])
        settings.inputArgs = {'levels': levels, 'only_curated': only_curated}
=======
        settings = modcopy.deepcopy(data_formats.transcription['tfregulons'])
        settings.inputArgs = {
            'levels': levels,
            'only_curated': only_curated
        }
>>>>>>> 84f22af5

        self.load_resources({'tfregulons': settings})

    # XXX: Wouldn't it be better if only printed the resources loaded in
    #      **the current network** rather than omnipath? (e.g. if the user
    #      just removed one or several of them because he doesn't like/want them
    #      and then this function still prints them, as if they were still
    #      part of the network can be confusing).
    def list_resources(self):
        """
        Prints the list of resources through the standard output.
        """

        sys.stdout.write(' > omnipath\n')

        for k, v in iteritems(omnipath):
            sys.stdout.write('\t:: %s (%s)\n' % (v.name, k))

        sys.stdout.write(' > good\n')

        for k, v in iteritems(good): # FIXME: global name 'good' is not defined
            sys.stdout.write('\t:: %s (%s)\n' % (v.name, k))

    def info(self, name):
        """
        Given the name of a resource, prints out the information about
        that source/database. You can check the list of available
        resource descriptions in
        :py:func:`ypath.descriptions.descriptions.keys`.

        :arg str name:
            The name of the resource from which to print the
            information.
        """

        d = descriptions.descriptions

        if name not in d:
            sys.stdout.write(' :: Sorry, no description available about %s\n' %
                             name)
            return None

        dd = d[name]
        out = '\n\t::: %s :::\n\n' % name

        if 'urls' in dd:

            if 'webpages' in dd['urls']:
                out += '\t:: Webpages:\n'

                for w in dd['urls']['webpages']:
                    out += '\t    > %s\n' % w

            if 'articles' in dd['urls']:
                out += '\t:: Articles:\n'

                for w in dd['urls']['articles']:
                    out += '\t    > %s\n' % w

        if 'taxons' in dd:
            out += '\t:: Taxons: %s\n' % ', '.join(dd['taxons'])

        if 'descriptions' in dd and len(dd['descriptions']) > 0:
            out += '\n\t:: From the authors:\n'
            txt = dd['descriptions'][0].split('\n')
            txt = '\n\t'.join(['\n\t'.join(textwrap.wrap(t, 50)) for t in txt])
            out += '\t\t %s\n' % txt.replace('\t\t', '\t    ')

        if 'notes' in dd and len(dd['notes']) > 0:
            out += '\n\t:: Notes:\n'
            txt = dd['notes'][0].split('\n')
            txt = '\n\t'.join(['\n\t'.join(textwrap.wrap(t, 50)) for t in txt])
            out += '\t\t %s\n\n' % txt.replace('\t\t', '\t    ')

        sys.stdout.write(out)

    #
    # functions to make life easier
    #

    # XXX: all these having_* functions are actually not used anywhere

    def having_attr(self, attr, graph=None, index=True, edges=True):
        """
        Checks if edges or nodes of the network have a specific
        attribute and returns an iterator of the indices (or the
        edge/node instances) of edges/nodes having such attribute.

        :arg str attr:
            The name of the attribute to look for.
        :arg igraph.Graph graph:
            Optional, ``None`` by default. The graph object where the
            edge/node attribute is to be searched. If none is passed,
            takes the undirected network of the current instance.
        :arg bool index:
            Optional, ``True`` by default. Whether to return the
            iterator of the indices or the node/edge instances.
        :arg bool edges:
            Optional, ``True`` by default. Whether to look for the
            attribute in the networks edges or nodes instead.

        :return:
            (*generator*) -- Generator object containing the edge/node
            indices (or instances) having the specified attribute.
        """

        graph = graph or self.graph
        es_or_vs = getattr(graph, 'es' if edges else 'vs')

        if attr in es_or_vs.attributes():

            for i in es_or_vs:

                if common.something(i[attr]):
                    yield i.index if index else i

    def having_eattr(self, attr, graph=None, index=True):
        """
        Checks if edges of the network have a specific attribute and
        returns an iterator of the indices (or the edge instances) of
        edges having such attribute.

        :arg str attr:
            The name of the attribute to look for.
        :arg igraph.Graph graph:
            Optional, ``None`` by default. The graph object where the
            edge/node attribute is to be searched. If none is passed,
            takes the undirected network of the current instance.
        :arg bool index:
            Optional, ``True`` by default. Whether to return the
            iterator of the indices or the node/edge instances.

        :return:
            (*generator*) -- Generator object containing the edge
            indices (or instances) having the specified attribute.
        """

        return self.having_attr(attr, graph, index)

    def having_vattr(self, attr, graph=None, index=True):
        """
        Checks if nodes of the network have a specific attribute and
        returns an iterator of the indices (or the node instances) of
        nodes having such attribute.

        :arg str attr:
            The name of the attribute to look for.
        :arg igraph.Graph graph:
            Optional, ``None`` by default. The graph object where the
            edge/node attribute is to be searched. If none is passed,
            takes the undirected network of the current instance.
        :arg bool index:
            Optional, ``True`` by default. Whether to return the
            iterator of the indices or the node/edge instances.

        :return:
            (*generator*) -- Generator object containing the node
            indices (or instances) having the specified attribute.
        """

        return self.having_attr(attr, graph, index, False)

    def having_ptm(self, index=True, graph=None):
        """
        Checks if edges of the network have the ``'ptm'`` attribute and
        returns an iterator of the indices (or the edge instances) of
        edges having such attribute.

        :arg bool index:
            Optional, ``True`` by default. Whether to return the
            iterator of the indices or the node/edge instances.
        :arg igraph.Graph graph:
            Optional, ``None`` by default. The graph object where the
            edge/node attribute is to be searched. If none is passed,
            takes the undirected network of the current instance.

        :return:
            (*generator*) -- Generator object containing the edge
            indices (or instances) having the ``ptm''`` attribute.
        """

        return self.having_eattr('ptm', graph, index)

    def loop_edges(self, index=True, graph=None):
        """
        Returns an iterator of the indices (or the edge instances) of
        the edges which represent a loop (whose source and target node
        are the same).

        :arg bool index:
            Optional, ``True`` by default. Whether to return the
            iterator of the indices or the edge instances.
        :arg igraph.Graph graph:
            Optional, ``None`` by default. The graph object where the
            edge loops are to be searched. If none is passed, takes the
            undirected network of the current instance.

        :return:
            (*generator*) -- Generator object containing the edge
            indices (or instances) containing loops.
        """

        graph = graph or self.graph

        for e in graph.es:

            if e.source == e.target:
                yield e.index if index else e

    #
    # functions to make topological analysis on the graph
    #

    def first_neighbours(self, node, indices=False):
        """
        Looks for the first neighbours of a given node and returns a
        list of their UniProt IDs.

        :arg str node:
            The UniProt ID of the node of interest. Can also be the
            index of such node [int].
        :arg bool indices:
            Optional, ``False`` by default. Whether to return the
            neighbour nodes indices or their UniProt IDs.

        :return:
            (*list*) -- The list containing the first neighbours of the
            queried node.
        """

        g = self.graph
        lst = []

        if not isinstance(node, int):
            node = g.vs.select(name=node)

            if len(node) > 0:
                node = node[0].index

            else:
                return lst

        lst = list(set(g.neighborhood(node)) - set([node]))

        if indices:
            return lst

        else:
            nlst = []

            for v in lst:
                nlst.append(g.vs[v]['name'])

            return nlst

    def second_neighbours(self, node, indices=False, with_first=False):
        """
        Looks for the (first and) second neighbours of a given node and
        returns a list of their UniProt IDs.

        :arg str node:
            The UniProt ID of the node of interest. Can also be the
            index of such node [int].
        :arg bool indices:
            Optional, ``False`` by default. Whether to return the
            neighbour nodes indices or their UniProt IDs.
        :arg bool wit_first:
            Optional, ``False`` by default. Whether to return also the
            first neighbours or not.

        :return:
            (*list*) -- The list containing the second neighbours of the
            queried node (including the first ones if specified).
        """

        g = self.graph
        lst = []

        if isinstance(node, int):
            node_i = node
            node_n = g.vs[node_i]['name']

        else:
            node_i = g.vs.select(name=node)

            if len(node_i) > 0:
                node_i = node_i[0].index
                node_n = node

            else:
                return lst

        first = self.first_neighbours(node_i, indices=indices)

        for n in first:
            lst += self.first_neighbours(n, indices=indices)

        if with_first:
            lst += first

        else:
            lst = list(set(lst) - set(first))

        if indices:
            return list(set(lst) - set([node_i]))

        else:
            return list(set(lst) - set([node_n]))

    def all_neighbours(self, indices=False):
        """
        Looks for the first neighbours of all the nodes and creates an
        attribute (``'neighbours'``) on each one of them containing a
        list of their UniProt IDs.

        :arg bool indices:
            Optional, ``False`` by default. Whether to list the
            neighbour nodes indices or their UniProt IDs.
        """

        g = self.graph
        g.vs['neighbours'] = [[] for _ in xrange(g.vcount())]
        prg = Progress(total=g.vcount(), name="Searching neighbours",
                       interval=30)

        for v in g.vs:
            v['neighbours'] = self.first_neighbours(v.index, indices=indices)
            prg.step()

        prg.terminate()

    def jaccard_edges(self):
        """
        Computes the Jaccard similarity index between the sets of first
        neighbours of all node pairs. **NOTE:** this method can take a
        while to compute, e.g.: if the network has 10K nodes, the total
        number of possible pairs to compute is:

        .. math::
          \\binom{10^4}{2} = 49995000

        :return:
            (*list*) -- Large list of [tuple] elements containing the
            node pair names [str] and their corresponding first
            neighbours Jaccard index [float].
        """

        g = self.graph
        self.all_neighbours(indices=True)
        metaEdges = []
        prg = Progress(total=g.vcount(), name="Calculating Jaccard-indices",
                       interval=11)

        # XXX: could reduce to a single for loop using itertools.combinations()
        for v in xrange(0, g.vcount() - 1):

            for w in xrange(v + 1, g.vcount()):
                vv = g.vs[v]
                vw = g.vs[w]

        # XXX: Why not using the function from common.jaccard_index()?

                ja = (len(set(vv['neighbours']) & set(vw['neighbours'])) /
                      float(len(vv['neighbours']) + len(vw['neighbours'])))
                metaEdges.append((vv['name'], vw['name'], ja))

            prg.step()

        prg.terminate()

        return metaEdges

    # XXX: Should consider returning a generator instead of list in the
    #      function above... that list and pa.graph are overflowing 16GB
    #      of RAM + 8GB of swap (maybe Chrome and Atom also helping, but
    #      you get the point)

    def jaccard_meta(self, jedges, critical):
        """
        Creates a (undirected) graph from a list of edges filtering by
        their Jaccard index.

        :arg list jedges:
            List of [tuple] containing the edges node names [str] and
            their Jaccard index. Basically, the output of
            :py:meth:`pypath.main.PyPath.jaccard_edges`.
        :arg float critical:
            Specifies the threshold of the Jaccard index from above
            which an edge will be included in the graph.

        :return:
            (*igraph.Graph*) -- The Undirected graph instance containing
            only the edges whose Jaccard similarity index is above the
            threshold specified by *critical*.
        """

        edges = []

        for e in jedges:

            if e[2] > critical:
                edges.append((e[0], e[1]))

        return igraph.Graph.TupleList(edges)

    def apply_negative(self, settings):
        """
        Loads a negative interaction source (e.g.: Negatome) into the
        current network.

        :arg pypath.input_formats.ReadSettings settings:
            :py:class:`pypath.input_formats.ReadSettings` instance
            containing the detailed definition of the input format to
            the downloaded file. For instance
            :py:data:`pypath.data_formats.negative['negatome']`
        """

        g = self.graph

        if settings.name not in self.negatives:
            self.raw_data = None
            self.read_data_file(settings)
            self.negatives[settings.name] = self.raw_data

        neg = self.negatives[settings.name]
        prg = Progress(total=len(neg), name="Matching interactions",
                       interval=11)
        matches = 0

        g.es['negative'] = [set([]) if e['negative'] is None else e['negative']
                            for e in g.es]
        g.es['negative_refs'] = [set([]) if e['negative_refs'] is None
                                 else e['negative_refs'] for e in g.es]

        for n in neg:
            aexists = n["defaultNameA"] in g.vs['name']
            bexists = n["defaultNameB"] in g.vs['name']

            if aexists and bexists:
                edge = self.edge_exists(n["defaultNameA"], n["defaultNameB"])

                if isinstance(edge, int):
                    g.es[edge]['negative'].add(settings.name)
                    refs = set(
                        list(
                            map(lambda r: _refs.Reference(int(r)), n[
                                'attrsEdge']['references'])))
                    g.es[edge]['negative_refs'].update(refs)
                    matches += 1

            prg.step()

        prg.terminate()
        sys.stdout.write('\t%u matches found with negative set\n' % matches)

    def negative_report(self, lst=True, outFile=None):
        """
        Generates a report file with the negative interactions (assumed
        to be already loaded).

        :arg bool lst:
            Optional, ``True`` by default. Whether to retun a list of
            edges containing the edge instances which have negative
            references.
        :arg str outFile:
            Optional, ``None`` by default. The output file name/path. If
            none is passed, the default is
            ``'results/<session_id>-negatives'``

        :return:
            (*list*) -- If *lst* is set to ``True``, returns a [list]
            is returned with the :py:class:`igraph.Edge` instances that
            contain at least a negative reference.
        """

        if outFile is None:
            outFile = self.outdir + self.session + '-negatives'

        self.genesymbol_labels()
        out = ''
        neg = []
        g = self.graph

        for e in g.es:

            if len(e['negative']) > 0:

                if outFile:
                    out += '\t'.join([g.vs[e.source]['name'],
                                      g.vs[e.target]['name'],
                                      g.vs[e.source]['label'],
                                      g.vs[e.target]['label'],
                                      ';'.join(list(e['sources'])),
                                      ';'.join(map(lambda r: r.pmid,
                                                   e['references'])),
                                      ';'.join(e['negative']),
                                      ';'.join(e['negative_refs'])]) + '\n'

                if lst:
                    neg.append(e)

        if outFile:
            outf = codecs.open(outFile, encoding='utf-8', mode='w')
            outf.write(out)
            outf.close()

        if lst:
            return neg

    def export_ptms_tab(self, outfile=None):
        """
        Exports a tab file containing the PTM interaction information
        loaded in the network.

        :arg str outfile:
            Optional, ``None`` by default. The output file nama/path to
            store the PTM information. If none is provided, the default
            is ``'results/network-<session_id>.tab'``.

        :return:
            (*list*) -- Contains the edge indices [int] of all PTM
            interactions.
        """

        # XXX: Shouldn't we use another default name for the file? too generic
        #      plus the same one is used in the functions below
        if outfile is None:
            outfile = os.path.join(self.outdir,
                                   'network-' + self.session + '.tab')

        self.genesymbol_labels()
        self.update_vname()
        g = self.graph

        if 'ddi' not in g.es.attributes():
            g.es['ddi'] = [[] for _ in g.es]

        if 'ptm' not in g.es.attributes():
            g.es['ptm'] = [[] for _ in g.es]

        header = ['UniProt_A', 'UniProt_B', 'GeneSymbol_A', 'GeneSymbol_B',
                  'Databases', 'PubMed_IDs', 'Stimulation', 'Inhibition',
                  'Substrate-isoform', 'Residue_number', 'Residue_letter',
                  'PTM_type']

        stripJson = re.compile(r'[\[\]{}\"]')
        # first row is header
        outl = [header]

        with codecs.open(outfile, encoding='utf-8', mode='w') as f:
            f.write('\t'.join(header) + '\n')
            prg = Progress(total=self.graph.ecount(), name='Writing table',
                           interval=31)
            uniqedges = []

            for e in g.es:
                prg.step()
                # only directed

                for di in e['dirs'].which_dirs():
                    src = self.nodDct[di[0]]
                    tgt = self.nodDct[di[1]]
                    # uniprot names
                    row = list(di)
                    # genesymbols
                    row += [g.vs[src]['label'], g.vs[tgt]['label']]
                    # sources
                    dbs = e['dirs'].get_dir(di, sources=True)
                    row.append(';'.join(dbs))
                    # references
                    row.append(';'.join([r for rs in
                                         [refs for db, refs
                                          in iteritems(e['refs_by_source'])
                                          if db in dbs] for r in rs]))
                    # signs
                    row += [str(int(x)) for x in e['dirs'].get_sign(di)]
                    # domain-motif
                    # row.append('#'.join([x.print_residues() for x in e['ptm'] \
                    #    if x.__class__.__name__ == 'DomainMotif']))

                    for dmi in e['ptm']:

                        if dmi.__class__.__name__ == 'DomainMotif':

                            if dmi.ptm.residue is not None:

                                if dmi.ptm.residue.protein == di[1]:
                                    uniqedges.append(e.index)
                                    r = row + ['%s-%u' % (dmi.ptm.protein,
                                                          dmi.ptm.isoform),
                                               str(dmi.ptm.residue.number),
                                               dmi.ptm.residue.name,
                                               dmi.ptm.typ]
                                    # here each ptm in separate row:
                                    outl.append(r)
                    # row complete, appending to main list
                    # outl.append(row)
                    # tabular text from list of lists; writing to file

            out = '\n'.join(['\t'.join(row) for row in outl])

            with codecs.open(outfile, encoding='utf-8', mode='w') as f:
                f.write(out)

            prg.terminate()
            console(':: Data has been written to %s' % outfile)

            return list(set(uniqedges))

    def export_struct_tab(self, outfile=None):
        """
        Exports a tab file containing the domain interaction information
        and PTM regulation loaded in the network.

        :arg str outfile:
            Optional, ``None`` by default. The output file nama/path to
            store the PTM information. If none is provided, the default
            is ``'results/network-<session_id>.tab'``.

        :return:
            (*list*) -- Contains the edge indices [int] of all PTM
            interactions.
        """

        if outfile is None:
            outfile = os.path.join(self.outdir,
                                   'network-' + self.session + '.tab')

        self.genesymbol_labels()
        self.update_vname()
        g = self.graph

        if 'ddi' not in g.es.attributes():
            g.es['ddi'] = [[] for _ in g.es]

        if 'ptm' not in g.es.attributes():
            g.es['ptm'] = [[] for _ in g.es]

        header = ['UniProt_A', 'UniProt_B', 'GeneSymbol_B', 'GeneSymbol_A',
                  'Databases', 'PubMed_IDs', 'Stimulation', 'Inhibition',
                  'Domain-domain', 'Domain-motif-PTM', 'PTM-regulation']

        stripJson = re.compile(r'[\[\]{}\"]')
        # first row is header
        outl = [header]

        with codecs.open(outfile, encoding='utf-8', mode='w') as f:
            f.write('\t'.join(header) + '\n')
            prg = Progress(total=self.graph.ecount(), name='Writing table',
                           interval=31)

            for e in g.es:
                prg.step()
                # only directed

                for di in e['dirs'].which_dirs():
                    src = self.nodDct[di[0]]
                    tgt = self.nodDct[di[1]]
                    # uniprot names
                    row = list(di)
                    # genesymbols
                    row += [g.vs[src]['label'], g.vs[tgt]['label']]
                    # sources
                    dbs = e['dirs'].get_dir(di, sources=True)
                    row.append(';'.join(dbs))
                    # references
                    row.append(';'.join([r for rs in
                                         [refs for db, refs in
                                          iteritems(e['refs_by_source'])
                                          if db in dbs] for r in rs]))
                    # signs
                    row += [str(int(x)) for x in e['dirs'].get_sign(di)]
                    # domain-domain
                    row.append('#'.join([x.serialize() for x in e['ddi']]))
                    # domain-motif
                    row.append('#'.join([x.serialize() for x in e['ptm']
                                         if x.__class__.__name__ == 'Ptm']))
                    # domain-motif
                    row.append('#'.join([x.serialize() for x in e['ptm'] if
                                         x.__class__.__name__ == 'Regulation']))
                    # row complete, appending to main list
                    outl.append(row)

            # tabular text from list of lists; writing to file
            out = '\n'.join(['\t'.join(row) for row in outl])

            with codecs.open(outfile, encoding='utf-8', mode='w') as f:
                f.write(out)

            prg.terminate()
            console(':: Data has been written to %s' % outfile)

    def export_tab(self, outfile=None, extra_node_attrs={},
                   extra_edge_attrs={}, unique_pairs=True, **kwargs):
        """
        Exports the network in a tabular format. By default UniProt IDs,
        Gene Symbols, source databases, literature references,
        directionality and sign information and interaction type are
        included.

        :arg str outfile:
            Optional, ``None`` by default. Name/path of the output file.
            If none is passed, ``'results/netrowk-<session_id>.tab'``
            is used.
        :arg dict extra_node_attrs:
            Optional, ``{}`` by default. Additional node attributes to
            be included in the exported table. Keys are column names
            used in the header while values are names of vertex
            attributes. In the header ``'_A'`` and ``'_B'`` suffixes
            will be appended to the column names so the values can be
            assigned to A and B side interaction partners.
        :arg dict extra_edge_attrs:
            Optional, ``{}`` by default. Additional edge attributes to
            be included in the exported table. Keys are column names
            used in the header while values are names of edge
            attributes.
        :arg bool unique_pairs:
            Optional, ``True`` by default. If set to ``True`` each line
            corresponds to a unique pair of molecules, all
            directionality and sign information are covered in other
            columns. If ``False``, order of ``'A'`` and ``'B'`` IDs
            corresponds to the direction while sign covered in further
            columns.
        :arg \*\* kwargs:
            Additional keyword arguments passed to
            :py:class:`pypath.export.Export`.
        """

        e = export.Export(pa=self, extra_node_attrs=extra_node_attrs,
                          extra_edge_attrs=extra_edge_attrs, **kwargs)
        e.write_tab(unique_pairs=unique_pairs, outfile=outfile)

    def export_sif(self, outfile=None):
        """
        Exports the network interactions in ``.sif`` format (Simple
        Interaction Format).

        :arg str outfile:
            Optional, ``None`` by default. Name/path of the output file.
            If none is passed, ``'results/netrowk-<session_id>.sif'``
            is used.
        """

        outfile = (outfile if outfile is not None
                   else 'network-%s.sif' % self.session)

        with open(outfile, 'w') as f:

            for e in self.graph.es:

                for d in [d for d, b in iteritems(e['dirs'].dirs) if b]:

                    if e['dirs'].is_directed() and d == 'undirected':
                        continue

                    sign = ('' if d == 'undirected' else
                            ''.join([['+', '-'][i] for i, v in
                                     enumerate(e['dirs'].get_sign(d)) if v]))
                    dirn = '=' if d == 'undirected' else '>'
                    source = (self.graph.vs[e.source]['name']
                              if d == 'undirected' else d[0])
                    target = (self.graph.vs[e.target]['name']
                              if d == 'undirected' else d[1])
                    f.write('\t'.join([source, sign + dirn, target]) + '\n')

    # TODO: Further description when function works/know what to do.
    def export_graphml(self, outfile=None, graph=None, name='main'):
        """
        Saves the network in a ``.graphml`` file.

        :arg str outfile:
            Optional, ``None`` by default. Name/path of the output file.
            If none is passed,
            ``'results/netrowk-<session_id>.graphml'`` is used.
        :arg igraph.Graph graph:
            Optional, ``None`` by default. The network object to be
            saved. If none is passed, takes the undirected network of
            the current instance.
        :arg str name:
            Optional, ``'main'`` by default. The graph name for the
            output file.
        """

        self.genesymbol_labels()
        g = self.graph if graph is None else graph

        if outfile is None:
            outfile = os.path.join(self.outdir,
                                   'network-' + self.session + '.graphml')

        isDir = 'directed' if g.is_directed() else 'undirected'
        isDirB = 'true' if g.is_directed() else 'false'
        nodeAttrs = [('UniProt', 'string'), ('GeneSymbol', 'string'),
                     ('Type', 'string')]
        edgeAttrs = [('Databases', 'string'), ('PubMedIDs', 'string'),
                     ('Undirected', 'string'), ('DirectionAB', 'string'),
                     ('DirectionBA', 'string'), ('StimulatoryAB', 'string'),
                     ('InhibitoryAB', 'string'), ('StimulatoryBA', 'string'),
                     ('InhibitoryBA', 'string'), ('Category', 'string')]
        header = """<?xml version="1.0" encoding="UTF-8"?>
                    <graphml xmlns="http://graphml.graphdrawing.org/xmlns"
                    xmlns:xsi="http://www.w3.org/2001/XMLSchema-instance"
                    xsi:schemaLocation="http://graphml.graphdrawing.org/xmlns
                    http://graphml.graphdrawing.org/xmlns/1.0/graphml.xsd">\n\n
                """

        with codecs.open(outfile, encoding='utf-8', mode='w') as f:
            f.write(header)

            for attr in nodeAttrs:
                f.write(
                    '\t<key id="%s" for="node" attr.name="%s" attr.type="%s" />\n'
                    % (attr[0], attr[0], attr[1]))

            for attr in edgeAttrs:
                f.write(
                    '\t<key id="%s" for="edge" attr.name="%s" attr.type="%s" />\n'
                    % (attr[0], attr[0], attr[1]))

            f.write("""\n<graph id="%s" edgedefault="%s"
                        parse.nodeids="free" parse.edgeids="canonical"
                        parse.order="nodesfirst">\n\n""" % (name, isDir))
            prg = Progress(total=g.vcount(), name='Writing nodes', interval=31)
            f.write('\n\t<!-- graph properties -->\n\n')
            f.write('\n\t<!-- vertices -->\n\n')

            for v in g.vs:
                f.write('<node id="%s">\n' % (v['name']))
                f.write('\t<data key="UniProt">%s</data>\n' % (v['name']))
                f.write('\t<data key="GeneSymbol">%s</data>\n' %
                        (v['label'].replace(' ', '')))
                f.write('\t<data key="Type">%s</data>\n' % (v['type']))
                f.write('</node>\n')

            prg.terminate()
            prg = Progress(total=g.ecount(), name='Writing edges', interval=31)
            f.write('\n\t<!-- edges -->\n\n')

            for e in g.es:
                f.write(
                    '<edge id="%s_%s" source="%s" target="%s" directed="%s">\n'
                    % (g.vs[e.source]['name'], g.vs[e.target]['name'],
                       g.vs[e.source]['name'], g.vs[e.target]['name'], isDirB))
                f.write('\t<data key="Databases">%s</data>\n' %
                        (';'.join(list(e['sources']))))
                f.write(
                    '\t<data key="PubMedIDs">%s</data>\n' %
                    (';'.join(list(map(lambda r: r.pmid, e['references'])))))
    # XXX: attribute 'dirs_by_source' does not exist (nor created anywhere)
                f.write('\t<data key="Undirected">%s</data>\n' %
                        (';'.join(common.uniqList(e['dirs_by_source'][0]))))
                f.write('\t<data key="DirectionAB">%s</data>\n' %
                        (';'.join(common.uniqList(e['dirs_by_source'][1]))))
                f.write('\t<data key="DirectionBA">%s</data>\n' %
                        (';'.join(common.uniqList(e['dirs_by_source'][2]))))
                f.write('\t<data key="StimulatoryAB">%s</data>\n' %
                        (';'.join(common.uniqList(e['signs'][0][0]))))
                f.write('\t<data key="InhibitoryAB">%s</data>\n' %
                        (';'.join(common.uniqList(e['signs'][0][1]))))
                f.write('\t<data key="StimulatoryBA">%s</data>\n' %
                        (';'.join(common.uniqList(e['signs'][1][0]))))
                f.write('\t<data key="InhibitoryBA">%s</data>\n' %
                        (';'.join(common.uniqList(e['signs'][1][1]))))
                f.write('\t<data key="InhibitoryBA">%s</data>\n' % (e['type']))
                f.write('</edge>\n')
                prg.step()

            f.write('\n\t</graph>\n</graphml>')

        prg.terminate()

    # XXX: Consider to remove kwarg `multi_query` since it's not used.
    def compounds_from_chembl(self, chembl_mysql=None, nodes=None, crit=None,
                              andor="or", assay_types=['B', 'F'],
                              relationship_types=['D', 'H'], multi_query=False,
                              **kwargs):
        """
        Loads compound data from ChEMBL to the network.

        :arg tuple chebl_mysql:
            Optional, ``None`` by default. Contains the MySQL parameters
            used by the :py:mod:`pypath.mapping` module to loadthe
            ChEMBL ID conversion tables. If none is passed, takes the
            current instance :py:attr:`pypath.main.PyPath.chembl_mysql`
            attribute.
        :arg list nodes:
            Optional, ``None`` by default. List of node indices for
            which the information is to be loaded. If none is provided
            calls the method :py:meth:`pypath.main.PyPath.get_sub` with
            the provided *crit* parameter.
        :arg dict crit:
            Optional, ``None`` by default. Defines the critical
            attributes to generate a subnetwork to extract the nodes in
            case *nodes* is not provided. Keys are ``'edge'`` and
            ``'node'`` and values are [dict] containing the critical
            attribute names [str] and values are [set] containing those
            attributes of the nodes/edges that are to be kept in the
            subnetwork. If none is provided, takes the whole network.
        :arg str andor:
            Optional, ``'or'`` by default. Determines the search mode
            for the subnetwork generation (if ``nodes=None``). See
            :py:meth:`pypath.main.PyPath.search_attr_or` and
            :py:meth:`pypath.main.PyPath.search_attr_and` for more
            details.
        :arg list assay_types:
            Optional, ``['B', 'F']`` by default. Types of assay to query
            Options are: ``'A'`` (ADME), ``'B'`` (Binding),``'F'``
            (Functional), ``'P'`` (Physicochemical), ``'T'`` (Toxicity)
            and/or ``'U'`` (Unassigned).
        :arg list relationship_types:
            Optional, ``['D', 'H']`` by default. Assay relationship
            types to query. Possible values are: ``'D'`` (Direct protein
            target assigned), ``'H'`` (Homologous protein target
            assigned), ``'M'`` (Molecular target other than protein
            assigned), ``'N'`` (Non-molecular target assigned), ``'S'``
            (Subcellular target assigned) and/or ``'U'`` (Default value,
            target has yet to be curated).
        :arg bool multi_query:
            Optional, ``False`` by default. Not used.
        :arg \*\*kwargs:
            Additional keyword arguments for
            :py:meth:`pypath.chembl.Chembl.compounds_targets`.
        """

        chembl_mysql = chembl_mysql or self.chembl_mysql
        self.chembl = chembl.Chembl(
            chembl_mysql, self.ncbi_tax_id, mapper=self.mapper)

        if nodes is None:

            if crit is None:
                nodes = xrange(0, self.graph.vcount())

            else:
                sub = self.get_sub(crit=crit, andor=andor)
                nodes = sub['nodes']

        uniprots = []

        for v in self.graph.vs:

            if v.index in nodes and v['nameType'] == 'uniprot':
                uniprots.append(v['name'])

        self.chembl.compounds_targets(uniprots, assay_types=assay_types,
                                      relationship_types=relationship_types,
                                      **kwargs)
        self.chembl.compounds_by_target()
        self.update_vname()
        self.graph.vs['compounds_chembl'] = [[] for _ in
                                             xrange(self.graph.vcount())]
        self.graph.vs['compounds_names'] = [[] for _ in
                                            xrange(self.graph.vcount())]
        self.graph.vs['compounds_data'] = [[] for _ in
                                           xrange(self.graph.vcount())]
        num = len(self.chembl.compounds)
        prg = Progress(total=num, name='Adding compounds', interval=11)
        hascomp = 0

        for target, data in iteritems(self.chembl.compounds):
            prg.step()

            if self.node_exists(target):
                hascomp += 1
                node = self.graph.vs[self.graph.vs['name'].index(target)]
                node['compounds_data'] = data

                for comp in data:
                    node['compounds_chembl'].append(comp['chembl'])
                    node['compounds_names'] += comp['compound_names']

                node['compounds_chembl'] = common.uniqList(node['compounds_chembl'])
                node['compounds_names'] = common.uniqList(node['compounds_names'])

        prg.terminate()
        percent = hascomp / float(self.graph.vcount())
        sys.stdout.write(
            '\n\tCompounds found for %u targets, (%.2f%% of all proteins).\n\n'
            % (hascomp, percent * 100.0))

    # XXX: Is it me or this function does not actually filter but only
    #      computes the score for the edges and that's all?
    def network_filter(self, p=2.0): # TODO
        """
        This function aims to cut the number of edges in the network,
        without losing nodes, to make the network less connected,
        less hairball-like, more usable for analysis.
        """

        ref_freq = {}

        for s in self.sources:
            ref_freq[s] = {}

            for e in self.graph.es:

                if s in e['sources']:

                    for r in e['refs_by_source'][s]:

                        if r not in ref_freq[s]:
                            ref_freq[s][r] = 1

                        else:
                            ref_freq[s][r] += 1

        self.graph.es['score'] = [0.0]
        deg = self.graph.vs.degree()
        avdeg = sum(deg) / len(deg)
        prg = Progress(self.graph.ecount(), 'Calculating scores', 11)

        for e in self.graph.es:
            score = 0.0

            for s, rs in iteritems(e['refs_by_source']):

                for r in rs:
                    score += 1.0 / ref_freq[s][r]

            mindeg = min(self.graph.vs[e.source].degree(),
                         self.graph.vs[e.target].degree())

            if mindeg < avdeg:
                score *= pow((mindeg - avdeg), p)

            e['score'] = score
            prg.step()

        prg.terminate()

    def shortest_path_dist(self, graph=None, subset=None, outfile=None,
                           **kwargs):
        """
        Computes the distribution of shortest paths for each pair of
        nodes in the network (or between group(s) of nodes if *subset*
        is provided). **NOTE:** this method can take a while to compute,
        e.g.: if the network has 10K nodes, the total number of possible
        pairs to compute is:

        .. math::
          \\binom{10^4}{2} = 49995000

        :arg igraph.Graph graph:
            Optional, ``None`` by default. The network object for which
            the shortest path distribution is to be computed. If none is
            passed, takes the undirected network of the current
            instance.
        :arg tuple susbet:
            Optional, ``None`` by default. Contains two lists of node
            indices defining two groups between which the distribution
            is to be computed. Can also be [list] if the shortest paths
            are to be searched whithin the group. If none is passed, the
            whole network is taken by default.
        :arg str outfile:
            Optional, ``None`` by default. File name/path to save the
            shortest path distribution. If none is passed, no file is
            generated.
        :arg \*\*kwargs:
            Additional keyword arguments passed to
            :py:meth:`igraph.Graph.get_shortest_paths`.

        :return:
            (*list*) -- The length of the shortest paths for each pair
            of nodes of the network (or whithin/between group/s if
            *subset* is provided).
        """

        graph = graph if graph is not None else self.graph
        shortest_paths = []
        subset = (subset if isinstance(subset, tuple) or subset is None
                  else (subset, subset))
        prg = Progress(graph.vcount(), 'Calculating paths', 1)

        for i in xrange(0, graph.vcount() - 1): # i = node index

            if subset is None or i in subset[0] or i in subset[1]:
                paths = graph.get_shortest_paths(i,
                                                 xrange(i + 1, graph.vcount()),
                                                 **kwargs)

                for j in xrange(0, len(paths)): # j = `paths` list index
    # XXX: Or I'm missing something or something's wrong here... you're
    #      adding a node index to a index of the `paths` list and checking
    #      if such number is in a subset?
                    if subset is None or (
                            i in subset[0] and i + j + 1 in subset[1]) or (
                                i in subset[1] and i + j + 1 in subset[0]):
                        shortest_paths.append(len(paths[j]))

            prg.step()

        prg.terminate()

        if outfile is not None:
            out = '\n'.join([str(i) for i in shortest_paths])

            with codecs.open(outfile, encoding='utf-8', mode='w') as f:
                f.write(out)

        return shortest_paths

    def load_pdb(self, graph=None):
        """
        Loads the 3D structure information from PDB into the network.
        Creates the node attribute ``'pdb'`` containing a [dict] whose
        keys are the PDB identifier [str] and values are [tuple] of two
        elements denoting the experimental method [str] (e.g.:
        ``'X-ray'``, ``'NMR'``, ...) and the resolution [float] (if
        applicable).

        :arg igraph.Graph graph:
            Optional, ``None`` by default. The network object for which
            the information is to be loaded. If none is passed, takes
            the undirected network of the current instance.
        """

        graph = graph if graph is not None else self.graph
        u_pdb, pdb_u = dataio.get_pdb()

        if u_pdb is None:
            self.ownlog.msg(2, 'Failed to download UniProt-PDB dictionary',
                            'ERROR')

        else:
            graph.vs['pdb'] = [None]

            for v in graph.vs:
                v['pdb'] = {}

                if v['name'] in u_pdb:

                    for pdb in u_pdb[v['name']]:
                        v['pdb'][pdb[0]] = (pdb[1], pdb[2])

            self.ownlog.msg(2, 'PDB IDs for proteins has been retrieved.',
                            'INFO')

    def load_pfam(self, graph=None):
        """
        Loads the protein family information from UniProt into the
        network. Creates the node attribute ``'pfam'`` containing a
        [list] of protein family identifier(s) [str].

        :arg igraph.Graph graph:
            Optional, ``None`` by default. The network object for which
            the information is to be loaded. If none is passed, takes
            the undirected network of the current instance.
        """

        graph = graph if graph is not None else self.graph
        u_pfam, pfam_u = dataio.get_pfam(graph.vs['name'])

        if u_pfam is None:
            self.ownlog.msg(2, 'Failed to download Pfam data from UniProt',
                            'ERROR')

        else:
        # FIXME: should assign `[None]` if the attribute is empty not otherwise
            graph.vs['pfam'] = [None]

            for v in graph.vs:
                v['pfam'] = []

                if v['name'] in u_pfam:
                    v['pfam'] += u_pfam[v['name']]

            self.ownlog.msg(2, 'Pfam domains has been retrieved.', 'INFO')

    def load_pfam2(self):
        """
        Loads the protein family information from Pfam into the network.
        Creates the node attribute ``'pfam'`` containing a [list] of
        [dict] whose keys are protein family identifier(s) [str] and
        corresponding values are [list] of [dict] containing detailed
        information about the protein family(ies) for regions and
        isoforms of the protein.

        :arg igraph.Graph graph:
            Optional, ``None`` by default. The network object for which
            the information is to be loaded. If none is passed, takes
            the undirected network of the current instance.
        """

        self.pfam_regions()

        if self.u_pfam is None:
            self.ownlog.msg(2, 'Failed to download data from Pfam', 'ERROR')

        else:
            self.graph.vs['pfam'] = [{} for _ in self.graph.vs]

            for v in self.graph.vs:

                if v['name'] in self.u_pfam:
                    v['pfam'] = self.u_pfam[v['name']]

            self.ownlog.msg(2, 'Pfam domains has been retrieved.', 'INFO')

    def load_pfam3(self):
        """
        Loads the protein domain information from Pfam into the network.
        Creates the node attribute ``'doms'`` containing a [list] of
        :py:class:`pypath.intera.Domain` instances with information
        about each domain of the protein (see the corresponding class
        documentation for more information).
        """

        self.pfam_regions()

        if self.u_pfam is None:
            self.ownlog.msg(2, 'Failed to download data from Pfam', 'ERROR')

        else:
            self.graph.vs['doms'] = [[] for _ in self.graph.vs]

            for v in self.graph.vs:

                if v['name'] in self.u_pfam:

                    for pfam, regions in iteritems(self.u_pfam[v['name']]):

                        for region in regions:
                            v['doms'].append(
                                intera.Domain(
                                    protein=v['name'],
                                    domain=pfam,
                                    start=region['start'],
                                    end=region['end'],
                                    isoform=region['isoform']))

            self.ownlog.msg(2, 'Pfam domains has been retrieved.', 'INFO')

    def load_corum(self, graph=None):
        """
        Loads complexes from CORUM database. Loads data into vertex attribute
        `graph.vs['complexes']['corum']`.
        This resource is human only.
        """

        graph = graph if graph is not None else self.graph
        complexes, members = dataio.get_corum()

        if complexes is None:
            self.ownlog.msg(2, 'Failed to download data from CORUM', 'ERROR')

        else:
            self.init_complex_attr(graph, 'corum')

            for u, cs in iteritems(members):
                sw = self.mapper.map_name(u, 'uniprot', 'uniprot', 9606)

                for s in sw:

                    if s in graph.vs['name']:

                        for c in cs:
                            others = []

                            for memb in complexes[c[0]][0]:
                                others += self.mapper.map_name(memb,
                                                               'uniprot',
                                                               'uniprot',
                                                               9606)

                            graph.vs.select(
                                name=s)[0]['complexes']['corum'][c[1]] = {
                                    'full_name': c[0],
                                    'all_members': others,
                                    'all_members_original': complexes[c[0]][0],
                                    'references': c[2],
                                    'functions': c[4],
                                    'diseases': c[5],
                                }

            self.ownlog.msg(2, 'Complexes from CORUM have been retrieved.',
                            'INFO')

    def init_complex_attr(self, graph, name):
        """
        """

        if 'complexes' not in graph.vs.attributes():
            graph.vs['complexes'] = [None]

        for v in graph.vs:

            if v['complexes'] is None:
                v['complexes'] = {}

            if name not in v['complexes']:
                v['complexes'][name] = {}

    def load_havugimana(self, graph=None):
        """
        Loads complexes from Havugimana 2012. Loads data into vertex attribute
        `graph.vs['complexes']['havugimana']`.
        This resource is human only.
        """

        graph = graph if graph is not None else self.graph
        complexes = dataio.read_complexes_havugimana()

        if complexes is None:
            self.ownlog.msg(2, 'Failed to read data from Havugimana', 'ERROR')

        else:
            self.init_complex_attr(graph, 'havugimana')

            for c in complexes:
                membs = []
                names = []

                for memb in c:
                    membs += self.mapper.map_name(memb,
                                                  'uniprot',
                                                  'uniprot',
                                                  9606)

                for u in membs:
                    names += self.mapper.map_name(u,
                                                  'uniprot',
                                                  'genesymbol',
                                                  9606)

                names = sorted(set(names))
                name = ':'.join(names)

                for u in membs:

                    if u in graph.vs['name']:
                        graph.vs.select(
                            name=u)[0]['complexes']['havugimana'][name] = {
                                'full_name': '-'.join(names) + ' complex',
                                'all_members': membs,
                                'all_members_original': c
                            }

                self.ownlog.msg(
                    2, 'Complexes from Havugimana have been retrieved.',
                    'INFO')

    def load_compleat(self, graph=None):
        """
        Loads complexes from Compleat. Loads data into vertex attribute
        `graph.vs['complexes']['compleat']`.
        This resource is human only.
        """

        graph = graph if graph is not None else self.graph
        complexes = dataio.get_compleat()

        if complexes is None:
            self.ownlog.msg(2, 'Failed to load data from COMPLEAT', 'ERROR')

        else:
            self.init_complex_attr(graph, 'compleat')

            for c in complexes:
                c['uniprots'] = []
                c['gsymbols'] = []

                for e in c['entrez']:
                    c['uniprots'] += self.mapper.map_name(e,
                                                          'entrez',
                                                          'uniprot',
                                                          9606)

                for u in c['uniprots']:
                    c['gsymbols'] += self.mapper.map_name(u,
                                                          'uniprot',
                                                          'genesymbol',
                                                          9606)

                c['gsymbols'] = list(
                    set([gs.replace('; ', '') for gs in c['gsymbols']]))

                if len(c['uniprots']) > 0:

                    for u in c['uniprots']:

                        if u in graph.vs['name']:
                            name = '-'.join(c['gsymbols'])
                            graph.vs.select(
                                name=u)[0]['complexes']['compleat'][name] = {
                                    'full_name': name + ' complex',
                                    'all_members': c['uniprots'],
                                    'all_members_original': c['entrez'],
                                    'source': c['source'],
                                    'references': c['pubmeds']
                                }

            self.ownlog.msg(2, 'Complexes from COMPLEAT have been retrieved.',
                            'INFO')

    def load_complexportal(self, graph=None):
        """
        Loads complexes from ComplexPortal. Loads data into vertex attribute
        `graph.vs['complexes']['complexportal']`.
        This resource is human only.
        """

        graph = graph if graph is not None else self.graph
        # TODO: handling species
        complexes = dataio.get_complexportal()

        if complexes is None:
            self.ownlog.msg(2, 'Failed to read data from Havugimana', 'ERROR')

        else:

            if 'complexes' not in graph.vs.attributes():
                graph.vs['complexes'] = [None]

            for v in graph.vs:

                if v['complexes'] is None:
                    v['complexes'] = {}

                if 'complexportal' not in v['complexes']:
                    v['complexes']['complexportal'] = {}

            for c in complexes:
                swprots = []

                if 'complex recommended name' in c['names']:
                    name = c['names']['complex recommended name']

                else:
                    name = c['fullname']

                for u in c['uniprots']:
                    swprots += self.mapper.map_name(u,
                                                    'uniprot',
                                                    'uniprot',
                                                    9606)

                swprots = list(set(swprots))

                for sw in swprots:

                    if sw in graph.vs['name']:
                        v = graph.vs.select(name=sw)[0]
                        v['complexes']['complexportal'][name] = {
                            'full_name': c['fullname'],
                            'all_members': swprots,
                            'all_members_original': c['uniprots'],
                            'pdbs': c['pdbs'],
                            'references': c['pubmeds'],
                            'synonyms': c['names'],
                            'description': c['description']
                        }

            self.ownlog.msg(
                2, 'Complexes from Complex Portal have been retrieved.',
                'INFO')

    def load_3dcomplexes(self, graph=None):
        """
        """

        graph = graph if graph is not None else self.graph
        c3d = dataio.get_3dcomplexes()

        if c3d is None:
            self.ownlog.msg(
                2, 'Failed to download data from 3DComplexes and PDB', 'ERROR')

        else:

            if 'complexes' not in graph.vs.attributes():
                graph.vs['complexes'] = [None]

            for v in graph.vs:

                if v['complexes'] is None:
                    v['complexes'] = {}

                if '3dcomplexes' not in v['complexes']:
                    v['complexes']['3dcomplexes'] = {}

            if '3dstructure' not in graph.es.attributes():
                graph.es['3dstructure'] = [None]

            for e in graph.es:

                if e['3dstructure'] is None:
                    e['3dstructure'] = {}

                if '3dcomplexes' not in e['3dstructure']:
                    e['3dstructure']['3dcomplexes'] = []

            compl_names = {}
            compl_membs = {}
            compl_links = []
            prg = Progress(len(c3d), 'Processing complexes', 7)

            for cname, v in iteritems(c3d):
                swprots = []
                uprots = []

                for ups, contact in iteritems(v):
                    uprots += list(ups)
                    up1s = self.mapper.map_name(ups[0], 'uniprot', 'uniprot')

                    for up1 in up1s:
                        inRefLists = False

                        for tax, lst in iteritems(self.reflists):

                            if up1 in lst.lst:
                                up2s = self.mapper.map_name(ups[1], 'uniprot',
                                                            'uniprot')

                                for up2 in up2s:

                                    for tax, lst in iteritems(self.reflists):

                                        if up2 in lst.lst:
                                            inRefLists = True
                                            thisPair = sorted([up1, up2])
                                            swprots += thisPair
                                            compl_links.append(
                                                (thisPair, contact, cname))
                                            break

                swprots = list(set(swprots))
                uprots = list(set(uprots))

                if len(swprots) > 0:
                    name = []

                    for sp in swprots:
                        name += self.mapper.map_name(sp,
                                                     'uniprot',
                                                     'genesymbol',
                                                     9606)

                    compl_names[cname] = '-'.join(name) + ' complex'
                    compl_membs[cname] = (swprots, uprots)

                prg.step()

            prg.terminate()
            prg = Progress(len(compl_membs), 'Processing nodes', 3)

            for cname, uniprots in iteritems(compl_membs):

                for sp in uniprots[0]:

                    if sp in graph.vs['name']:
                        graph.vs.select(
                            name=sp)[0]['complexes']['3dcomplexes'][cname] = {
                                'full_name': compl_names[cname],
                                'all_members': uniprots[0],
                                'all_members_original': uniprots[1]
                            }

                prg.step()

            prg.terminate()
            prg = Progress(len(compl_links), 'Processing edges', 3)

            for links in compl_links:
                one = links[0][0]
                two = links[0][1]

                if one in graph.vs['name'] and two in graph.vs['name']:
                    nodeOne = graph.vs.select(name=one)[0].index
                    nodeTwo = graph.vs.select(name=two)[0].index

                    try:
                        edge = graph.es.select(_between=((nodeOne, ),
                                                         (nodeTwo, )))[0]
                        edge['3dstructure']['3dcomplexes'].append({
                            'pdb': links[2].split('_')[0],
                            'numof_residues': links[1]
                        })

                    except:
                        pass

                prg.step()
            prg.terminate()

    def load_pisa(self, graph=None):
        """
        """

        graph = graph if graph is not None else self.graph

        if 'complexes' not in graph.vs.attributes() \
                or '3dcomplexes' not in graph.vs[0]['complexes']:
            self.load_3dcomplexes(graph=graph)

        if 'complexportal' not in graph.vs[0]['complexes']:
            self.load_complexportal(graph=graph)

        pdblist = []

        for v in graph.vs:

            for n, d in iteritems(v['complexes']['3dcomplexes']):
                pdblist.append(n.split('_')[0])

            for n, d in iteritems(v['complexes']['complexportal']):
                pdblist += d['pdbs']

        pdblist = list(set(pdblist))
        pisa, unmapped = dataio.get_pisa(pdblist)

        if 'interfaces' not in graph.es.attributes():
            graph.es['interfaces'] = [None]

        for e in graph.es:

            if e['interfaces'] is None:
                e['interfaces'] = {}

            if 'pisa' not in e['interfaces']:
                e['interfaces']['pisa'] = {}

        for pdb, iflist in iteritems(pisa):

            for uniprots, intf in iteritems(iflist):

                if uniprots[0] in graph.vs['name'] and uniprots[1] in graph.vs[
                        'name']:
                    e = self.edge_exists(uniprots[0], uniprots[1])

                    if isinstance(e, int):

                        if pdb not in graph.es[e]['interfaces']['pisa']:
                            graph.es[e]['interfaces']['pisa'][pdb] = []

                        graph.es[e]['interfaces']['pisa'][pdb].append(intf)

        return unmapped

    def find_complex(self, search):
        """
        Finds complexes by their non standard names.
        E.g. to find DNA polymerases you can use the search
        term `DNA pol` which will be tested against complex names
        in CORUM.
        """

        result = []
        comp, memb = dataio.get_corum()

        for cname, cdata in comp.items():

            if search.lower() in cname.lower():
                result.append((cname, cdata[0]))

        return result

    def genesymbol(self, genesymbol):
        """
        Returns ``igraph.Vertex()`` object if the GeneSymbol
        can be found in the default undirected network,
        otherwise ``None``.

        @genesymbol : str
            GeneSymbol.
        """

        graph = self._get_undirected()
        return graph.vs[self.labDct[genesymbol]] \
            if genesymbol in self.labDct else None

    gs = genesymbol

    def dgenesymbol(self, genesymbol):
        """
        Returns ``igraph.Vertex()`` object if the GeneSymbol
        can be found in the default directed network,
        otherwise ``None``.

        @genesymbol : str
            GeneSymbol.
        """

        dgraph = self._get_directed()
        return dgraph.vs[self.dlabDct[genesymbol]] \
            if genesymbol in self.dlabDct else None

    dgs = dgenesymbol

    def genesymbols(self, genesymbols):
        """
        """

        return filter(lambda v: v is not None,
                      map(self.genesymbol, genesymbols))

    gss = genesymbols

    def dgenesymbols(self, genesymbols):
        """
        """

        return filter(lambda v: v is not None,
                      map(self.dgenesymbol, genesymbols))

    dgss = dgenesymbols

    def uniprot(self, uniprot):
        """
        Returns ``igraph.Vertex()`` object if the UniProt
        can be found in the default undirected network,
        otherwise ``None``.

        @uniprot : str
            UniProt ID.
        """

        graph = self._get_undirected()
        return graph.vs[self.nodDct[uniprot]] \
            if uniprot in self.nodDct else None

    up = uniprot

    def duniprot(self, uniprot):
        """
        Same as ``PyPath.uniprot(), just for directed graph.
        Returns ``igraph.Vertex()`` object if the UniProt
        can be found in the default directed network,
        otherwise ``None``.

        @uniprot : str
            UniProt ID.
        """

        dgraph = self._get_directed()
        return dgraph.vs[self.dnodDct[uniprot]] \
            if uniprot in self.dnodDct else None

    dup = duniprot

    def uniprots(self, uniprots):
        """
        Returns list of ``igraph.Vertex()`` object
        for a list of UniProt IDs omitting those
        could not be found in the default
        undirected graph.
        """

        return filter(lambda v: v is not None, map(self.uniprot, uniprots))

    ups = uniprots

    def duniprots(self, uniprots):
        """
        Returns list of ``igraph.Vertex()`` object
        for a list of UniProt IDs omitting those
        could not be found in the default
        directed graph.
        """

        return filter(lambda v: v is not None, map(self.duniprot, uniprots))

    dups = duniprots

    def get_node(self, identifier):
        """
        Returns ``igraph.Vertex()`` object if the identifier
        is a valid vertex index in the default undirected graph,
        or a UniProt ID or GeneSymbol which can be found in the
        default undirected network, otherwise ``None``.

        @identifier : int, str
            Vertex index (int) or GeneSymbol (str) or UniProt ID (str) or
            ``igraph.Vertex`` object.
        """

        graph = self._get_undirected()

        if isinstance(identifier, igraph.Vertex):
            identifier = identifier['name']

        return graph.vs[identifier] \
            if isinstance(identifier, int) and identifier < graph.vcount() \
            else graph.vs[self.nodDct[identifier]] \
            if identifier in self.nodDct else \
            graph.vs[self.labDct[identifier]] \
            if identifier in self.labDct else None

    # synonyms
    v = get_node
    protein = get_node
    p = get_node

    def get_node_d(self, identifier):
        """
        Same as ``PyPath.get_node``, just for the directed graph.
        Returns ``igraph.Vertex()`` object if the identifier
        is a valid vertex index in the default directed graph,
        or a UniProt ID or GeneSymbol which can be found in the
        default directed network, otherwise ``None``.

        @identifier : int, str
            Vertex index (int) or GeneSymbol (str) or UniProt ID (str) or
            ``igraph.Vertex`` object.
        """

        dgraph = self._get_directed()

        if isinstance(identifier, igraph.Vertex):
            identifier = identifier['name']

        return dgraph.vs[identifier] \
            if isinstance(identifier, int) and identifier < dgraph.vcount() \
            else dgraph.vs[self.dnodDct[identifier]] \
            if identifier in self.dnodDct else \
            dgraph.vs[self.dlabDct[identifier]] \
            if identifier in self.dlabDct else None

    # synonyms
    dv = get_node_d
    dp = get_node_d
    protein = get_node_d

    def get_nodes(self, identifiers):
        """
        """

        return filter(lambda v: v is not None, map(self.get_node, identifiers))

    vs = get_nodes
    proteins = get_nodes
    ps = get_nodes

    def get_nodes_d(self, identifiers):
        """
        """

        return filter(lambda v: v is not None, map(self.get_node_d, identifiers))

    # these are just synonyms
    dvs = get_nodes_d
    dps = get_nodes_d
    dproteins = get_nodes_d

    def up_edge(self, source, target, directed=True):
        """
        Returns ``igraph.Edge`` object if an edge exist between
        the 2 proteins, otherwise ``None``.

        @source : str
            UniProt ID
        @target : str
            UniProt ID
        @directed : bool
            To be passed to igraph.Graph.get_eid()
        """

        v_source = self.uniprot(source)
        v_target = self.uniprot(target)

        if v_source is not None and v_target is not None:
            eid = self.graph.get_eid(
                v_source.index, v_target.index, directed=directed, error=False)

            if eid != -1:
                return self.graph.es[eid]

        return None

    def gs_edge(self, source, target, directed=True):
        """
        Returns ``igraph.Edge`` object if an edge exist between
        the 2 proteins, otherwise ``None``.

        @source : str
            GeneSymbol
        @target : str
            GeneSymbol
        @directed : bool
            To be passed to igraph.Graph.get_eid()
        """

        v_source = self.genesymbol(source)
        v_target = self.genesymbol(target)

        if v_source is not None and v_target is not None:
            eid = self.graph.get_eid(
                v_source.index, v_target.index, directed=directed, error=False)

            if eid != -1:
                return self.graph.es[eid]

        return None

    def get_edge(self, source, target, directed=True):
        """
        Returns ``igraph.Edge`` object if an edge exist between
        the 2 proteins, otherwise ``None``.

        :param int,str source:
            Vertex index or UniProt ID or GeneSymbol or ``igraph.Vertex``
            object.
        :param int,str target:
            Vertex index or UniProt ID or GeneSymbol or ``igraph.Vertex``
            object.
        :param bool directed:
            To be passed to igraph.Graph.get_eid()
        """

        v_source = self.get_node(source) \
            if not self.graph.is_directed() else self.get_node_d(source)
        v_target = self.get_node(target) \
            if not self.graph.is_directed() else self.get_node_d(target)

        if v_source is not None and v_target is not None:
            eid = self.graph.get_eid(
                v_source.index,
                v_target.index,
                directed=directed,
                error=False
            )

            if eid != -1:
                return self.graph.es[eid]

        return None

    # synonyms
    protein_edge = get_edge

    def get_edges(self, sources, targets, directed=True):
        """
        Returns a generator with all edges between source and target vertices.

        :param iterable sources:
            Source vertex IDs, names, labels, or any iterable yielding
            ``igraph.Vertex`` objects.
        :param iterable targets:
            Target vertec IDs, names, labels, or any iterable yielding
            ``igraph.Vertex`` objects.
        :param bool directed:
            Passed to ``igraph.get_eid()``.
        """

        return (e for e in (
            self.get_edge(s, t, directed)
            for s in sources
            for t in targets)
            if e is not None)

    def _has_directed(self):
        if self._directed is None:
            if self.graph.is_directed():
                self._directed = self.graph
            else:
                self.get_directed()

    def _already_has_directed(self):
        """
        """

        if self._directed is None:

            if self.graph is not None and self.graph.is_directed():
                self._directed = self.graph

            elif self.dgraph is not None and self.dgraph.is_directed():
                self._directed = self.dgraph

    def _get_directed(self):
        """
        Returns the directed instance of the graph.
        If not available, creates one at ``PyPath.dgraph``.
        """

        self._has_directed()
        return self._directed

    # conversion between directed and undirected vertices

    def _get_undirected(self):
        """
        """

        if self._undirected != self.graph and not self.graph.is_directed():
            self._undirected = self.graph

        if self.graph.is_directed():
            self._undirected = None

        return self._undirected

    def up_in_directed(self, uniprot):
        """
        """

        self._has_directed()
        return self.dnodDct[uniprot] if uniprot in self.dnodDct else None

    def up_in_undirected(self, uniprot):
        """
        """

        self._has_undirected()
        return self.nodDct[uniprot] if uniprot in self.nodDct else None

    def gs_in_directed(self, genesymbol):
        """
        """

        self._has_directed()
        return self.dlabDct[genesymbol] if genesymbol in self.dlabDct else None

    def gs_in_undirected(self, genesymbol):
        """
        """

        self._has_undirected()
        return self.labDct[genesymbol] if genesymbol in self.labDct else None

    def in_directed(self, vertex):
        """
        """

        return self.up_in_directed(vertex['name'])

    def in_undirected(self, vertex):
        """
        """

        return self.up_in_undirected(vertex['name'])

    # affects and affected_by

    def _affected_by(self, vertex):
        """
        """

        dgraph = self._get_directed()

        if dgraph != vertex.graph:
            vertex = self.in_directed(vertex['name'])

        vs = vertex.neighbors(mode='IN') \
            if vertex is not None else []

        return _NamedVertexSeq(vs, self.dnodNam, self.dnodLab)

    def _affects(self, vertex):
        """
        """

        dgraph = self._get_directed()

        if dgraph != vertex.graph:
            vertex = self.in_directed(vertex['name'])

        vs = vertex.neighbors(mode='OUT') \
            if vertex is not None else []

        return _NamedVertexSeq(vs, self.dnodNam, self.dnodLab)

    def affected_by(self, identifier):
        vrtx = self.get_node_d(identifier)
        if vrtx is not None:
            return self._affected_by(vrtx)
        return _NamedVertexSeq([], self.dnodNam, self.dnodLab)

    def affects(self, identifier):
        """
        """

        vrtx = self.get_node_d(identifier)

        if vrtx is not None:
            return self._affects(vrtx)

        return _NamedVertexSeq([], self.dnodNam, self.dnodLab)

    def up_affects(self, uniprot):
        """
        """

        vrtx = self.duniprot(uniprot)

        if vrtx is not None:
            return self._affects(vrtx)

        return _NamedVertexSeq([], self.dnodNam, self.dnodLab)

    def up_affected_by(self, uniprot):
        """
        """

        vrtx = self.duniprot(uniprot)

        if vrtx is not None:
            return self._affected_by(vrtx)

        return _NamedVertexSeq([], self.dnodNam, self.dnodLab)

    def gs_affects(self, genesymbol):
        """
        """

        vrtx = self.dgenesymbol(genesymbol)

        if vrtx is not None:
            return self._affects(vrtx)

        return _NamedVertexSeq([], self.dnodNam, self.dnodLab)

    def gs_affected_by(self, genesymbol):
        """
        """

        vrtx = self.dgenesymbol(genesymbol)

        if vrtx is not None:
            return self._affected_by(vrtx)

        return _NamedVertexSeq([], self.dnodNam, self.dnodLab)

    def up_stimulated_by(self, uniprot):
        """
        """

        dgraph = self._get_directed()

        if uniprot in self.dnodDct:
            vid = self.dnodDct[uniprot]
            vs = self.up_affected_by(uniprot)
            return _NamedVertexSeq(
                filter(
                    lambda v: dgraph.es[dgraph.get_eid(v.index, vid)]['dirs'].positive[v['name'], uniprot],
                    vs), self.dnodNam, self.dnodLab)

        else:
            return _NamedVertexSeq([], self.dnodNam, self.dnodLab)

    def up_inhibited_by(self, uniprot):
        """
        """

        dgraph = self._get_directed()

        if uniprot in self.dnodDct:
            vid = self.dnodDct[uniprot]
            vs = self.up_affected_by(uniprot)
            return _NamedVertexSeq(
                filter(
                    lambda v: dgraph.es[dgraph.get_eid(v.index, vid)]['dirs'].negative[v['name'], uniprot],
                    vs), self.dnodNam, self.dnodLab)

        else:
            return _NamedVertexSeq([], self.dnodNam, self.dnodLab)

    def up_stimulates(self, uniprot):
        """
        """

        dgraph = self._get_directed()

        if uniprot in self.dnodDct:
            vid = self.dnodDct[uniprot]
            vs  = self.up_affects(uniprot)
            return _NamedVertexSeq(
                filter(
                    lambda v: dgraph.es[dgraph.get_eid(vid, v.index)]['dirs'].positive[uniprot, v['name']],
                    vs), self.dnodNam, self.dnodLab)

        else:
            return _NamedVertexSeq([], self.dnodNam, self.dnodLab)

    def up_inhibits(self, uniprot):
        """
        """

        dgraph = self._get_directed()

        if uniprot in self.dnodDct:
            vid = self.dnodDct[uniprot]
            vs = self.up_affects(uniprot)
            return _NamedVertexSeq(
                filter(
                    lambda v: dgraph.es[dgraph.get_eid(vid, v.index)]['dirs'].negative[uniprot, v['name']],
                    vs), self.dnodNam, self.dnodLab)

        else:
            return _NamedVertexSeq([], self.dnodNam, self.dnodLab)

    def gs_stimulated_by(self, genesymbol):
        """
        """

        dgraph = self._get_directed()
        uniprot = self.dnodNam[self.dlabDct[genesymbol]] \
            if genesymbol in self.dlabDct else None

        return self.up_stimulated_by(uniprot)

    def gs_stimulates(self, genesymbol):
        """
        """

        dgraph = self._get_directed()
        uniprot = self.dnodNam[self.dlabDct[genesymbol]] \
            if genesymbol in self.dlabDct else None

        return self.up_stimulates(uniprot)

    def gs_inhibited_by(self, genesymbol):
        """
        """

        dgraph = self._get_directed()
        uniprot = self.dnodNam[self.dlabDct[genesymbol]] \
            if genesymbol in self.dlabDct else None

        return self.up_inhibited_by(uniprot)

    def gs_inhibits(self, genesymbol):
        """
        """

        dgraph = self._get_directed()
        uniprot = self.dnodNam[self.dlabDct[genesymbol]] \
            if genesymbol in self.dlabDct else None

        return self.up_inhibits(uniprot)

    # neighbors variations

    def up_neighbors(self, uniprot, mode='ALL'):
        """
        """

        vrtx = self.uniprot(uniprot)

        if vrtx is not None:
            return _NamedVertexSeq(
                vrtx.neighbors(mode=mode), self.nodNam, self.nodLab)

        return _NamedVertexSeq([], self.nodNam, self.nodLab)

    def gs_neighbors(self, genesymbol, mode='ALL'):
        """
        """

        vrtx = self.genesymbol(genesymbol)

        if vrtx is not None:
            return _NamedVertexSeq(
                vrtx.neighbors(mode=mode), self.nodNam, self.nodLab)

        return _NamedVertexSeq([], self.nodNam, self.nodLab)

    def neighbors(self, identifier, mode='ALL'):
        """
        """

        vrtx = self.get_node(identifier)

        if vrtx is not None:
            return _NamedVertexSeq(
                vrtx.neighbors(mode=mode), self.nodNam, self.nodLab)

        return _NamedVertexSeq([], self.nodNam, self.nodLab)

    def dneighbors(self, identifier, mode='ALL'):
        """
        """

        vrtx = self.get_node_d(identifier)

        if vrtx is not None:
            return _NamedVertexSeq(
                vrtx.neighbors(mode=mode), self.dnodNam, self.dnodLab)

        return _NamedVertexSeq([], self.dnodNam, self.dnodLab)

    # neighborhood variations:

    def _neighborhood(self, vs, order=1, mode='ALL'):
        """
        """

        return _NamedVertexSeq(
            map(
                lambda vi: self.graph.vs[vi],
                reduce(
                    lambda a, b: a.extend(b),
                    self.graph.neighborhood(
                        vs, order=order, mode=mode), [])),
            self.nodNam,
            self.nodLab)

    def up_neighborhood(self, uniprot, order=1, mode='ALL'):
        """
        """

        if type(uniprots) in common.simpleTypes:
            uniprots = [uniprots]

        vs = self.uniprots(uniprots)
        return self._neighborhood(vs, order=order, mode=mode)

    def gs_neighborhood(self, genesymbols, order=1, mode='ALL'):
        """
        """

        if type(genesymbols) in common.simpleTypes:
            genesymbols = [genesymbols]

        vs = self.genesymbols(genesymbols)
        return self._neighborhood(vs, order=order, mode=mode)

    def neighborhood(self, identifiers, order=1, mode='ALL'):
        """
        """

        if type(identifiers) in common.simpleTypes:
            identifiers = [identifiers]

        vs = self.get_nodes(identifiers)
        return self._neighborhood(vs, order=order, mode=mode)

    # complexes

    def complexes_in_network(self, csource='corum', graph=None):
        """
        """

        graph = self.graph if graph is None else graph
        cdict = {}
        allv = set(graph.vs['name'])

        for v in graph.vs:

            for c, cdata in iteritems(v['complexes'][csource]):

                if c not in cdict:
                    cdict[c] = set(cdata['all_members'])

        return [c for c, memb in iteritems(cdict) if len(memb - allv) == 0]

    def complex_comembership_network(self, graph=None, resources=None):
        """
        """

        graph = graph if graph is not None else self.graph

        if resources is None:
            resources = graph.vs[0]['complexes'].keys()

        cnet = igraph.Graph()
        cdict = {}

        for v in graph.vs:

            for src in resources:

                if src not in cdict:
                    cdict[src] = {}

                if src in c['complexes']:

                    for cname, cannot in iteritems(c['complexes'][src]):

                        if cname not in cdict[src]:
                            cdict[src][cname] = []

                        cdict[src][cname].append(v['name'])

        pass

    def edges_in_comlexes(self, csources=['corum'], graph=None):
        """
        Creates edge attributes ``complexes`` and ``in_complex``.
        These are both dicts where the keys are complex resources.
        The values in ``complexes`` are the list of complex names
        both the source and the target vertices belong to.
        The values ``in_complex`` are boolean values whether there
        is at least one complex in the given resources both the
        source and the target vertex of the edge belong to.

        @csources : list
            List of complex resources. Should be already loaded.
        @graph : igraph.Graph()
            The graph object to do the calculations on.
        """

        graph = graph if graph is not None else self.graph

        if 'complexes' not in graph.es.attributes():
            graph.es['complexes'] = [{} for _ in graph.es]

        if 'in_complex' not in graph.es.attributes():
            graph.es['in_complex'] = [{} for _ in graph.es]

        def _common_complexes(e, cs):
            return set(graph.vs[e.source]['complexes'][cs].keys()) & \
                set(graph.vs[e.source]['complexes'][cs].keys())

        nul = map(lambda cs:
                  map(lambda e:
                      e['complexes'].__setitem__(cs, _common_complexes(e, cs)),
                      graph.es),
                  csources)

        nul = map(lambda cs:
                  map(lambda e:
                      e['in_complex'].__setitem__(
                          cs, bool(len(e['complexes'][cs]))),
                      graph.es),
                  csources)

    def sum_in_complex(self, csources=['corum'], graph=None):
        """
        Returns the total number of edges in the network falling
        between two members of the same complex.
        Returns as a dict by complex resources.
        Calls :py:func:pypath.pypath.Pypath.edges_in_comlexes()
        to do the calculations.

        @csources : list
            List of complex resources. Should be already loaded.
        @graph : igraph.Graph()
            The graph object to do the calculations on.
        """

        graph = graph if graph is not None else self.graph
        self.edges_in_comlexes(csources=csources, graph=graph)

        return dict(map(lambda cs:
                        (cs, sum(map(lambda e:
                                     e['in_complex'][cs], graph.es)
                                 )),
                        csources)
                    )

    #
    #
    #

    def get_function(self, fun):
        """
        """

        if hasattr(fun, '__call__'):
            return fun

        fun = fun.split('.')
        fun0 = fun.pop(0)
        toCall = None

        if fun0 in globals():
            toCall = globals()[fun0]

        elif fun0 in locals():
            toCall = locals()[fun0]

        elif fun0 == __name__.split('.')[0]:
            toCall = __main__

        elif fun0 == 'self' or fun0 == __name__.split('.')[-1]:
            toCall = self

        elif fun0 in dir(self):
            toCall = getattr(self, fun0)

        else:

            for subm in globals().keys():

                if hasattr(globals()[subm], '__name__') and globals(
                )[subm].__name__.split('.')[0] == __name__.split('.')[-1]:

                    if hasattr(globals()[subm], fun0):
                        toCall = getattr(globals()[subm], fun0)

        if toCall is None:
            return None

        for fun0 in fun:

            if hasattr(toCall, fun0):
                toCall = getattr(toCall, fun0)

        if hasattr(toCall, '__call__'):
            return toCall

        else:
            return None

    def edges_3d(self, methods=['dataio.get_instruct', 'dataio.get_i3d']):
        """
        """

        all_3d = []
        self.update_vname()

        for m in methods:
            fun = self.get_function(m)

            if fun is not None:
                all_3d += fun()

        # initializing edge attributes:
        if 'ddi' not in self.graph.es.attributes():
            self.graph.es['ddi'] = [None]

        for e in self.graph.es:

            if e['ddi'] is None:
                e['ddi'] = []

        # assigning annotations:
        for i in all_3d:
            u1 = i['uniprots'][0]
            u2 = i['uniprots'][1]

            if u1 != u2 and self.node_exists(u1) and self.node_exists(u2):
                edge = self.edge_exists(u1, u2)

                if isinstance(edge, int):

                    for seq1 in i[u1]['seq']:

                        for seq2 in i[u2]['seq']:
                            dom1 = intera.Domain(
                                protein=u1,
                                domain=i[u1]['pfam'],
                                start=seq1[0],
                                end=seq1[1],
                                chains={i['pdb'][0]: i[u1]['chain']})
                            dom2 = intera.Domain(
                                protein=u2,
                                domain=i[u2]['pfam'],
                                start=seq2[0],
                                end=seq2[1],
                                chains={i['pdb'][0]: i[u2]['chain']})
                            domdom = intera.DomainDomain(
                                dom1,
                                dom2,
                                refs=i['references'],
                                sources=i['source'],
                                pdbs=i['pdb'])
                            self.graph.es[edge]['ddi'].append(domdom)

    def edges_ptms(self):
        """
        """

        self.pfam_regions()
        self.load_pepcyber()
        self.load_psite_reg()
        self.load_ielm()
        self.load_phosphoelm()
        self.load_elm()
        self.load_3did_dmi()

    def pfam_regions(self):
        """
        """

        if self.u_pfam is None:
            self.u_pfam = dataio.get_pfam_regions(
                uniprots=self.graph.vs['name'], dicts='uniprot', keepfile=True)

    def complexes(self, methods=['3dcomplexes', 'havugimana', 'corum',
                                 'complexportal', 'compleat']):
        """
        """

        for m in methods:
            m = 'load_' + m

            if hasattr(self, m):
                toCall = getattr(self, m)

                if hasattr(toCall, '__call__'):
                    toCall()

    def load_domino_dmi(self, organism=None):
        """
        """

        organism = organism if organism is not None else self.ncbi_tax_id
        #all_unip = dataio.uniprot_input.all_uniprots(organism)
        domi = dataio.get_domino_ptms()

        if domi is None:
            self.ownlog.msg(
                2, 'Failed to load domain-motif interaction data from DOMINO',
                'ERROR')
            return None

        self.update_vname()

        if 'ptm' not in self.graph.es.attributes():
            self.graph.es['ptm'] = [[] for _ in self.graph.es]

        prg = Progress(
            len(domi['dmi']), 'Loading domain-motif interactions', 11)

        for dm in domi['dmi']:
            prg.step()
            uniprot1 = dm.domain.protein
            uniprot2 = dm.ptm.protein

            if self.node_exists(uniprot1) and self.node_exists(uniprot2):
                e = self.edge_exists(uniprot1, uniprot2)

                if isinstance(e, int):

                    if isinstance(e, int):

                        if not isinstance(self.graph.es[e]['ptm'], list):
                            self.graph.es[e]['ptm'] = []

                        self.graph.es[e]['ptm'].append(dm)

        prg.terminate()

    def load_3did_dmi(self):
        """
        """

        dmi = dataio.process_3did_dmi()

        if dmi is None:
            self.ownlog.msg(
                2, 'Failed to load domain-motif interaction data from 3DID',
                'ERROR')
            return None

        self.update_vname()

        if 'ptm' not in self.graph.es.attributes():
            self.graph.es['ptm'] = [[] for _ in self.graph.es]

        prg = Progress(len(dmi), 'Loading domain-motif interactions', 11)

        for uniprots, dmi_list in iteritems(dmi):
            prg.step()

            if self.node_exists(uniprots[0]) and self.node_exists(uniprots[1]):
                e = self.edge_exists(uniprots[0], uniprots[1])

                if isinstance(e, int):

                    if not isinstance(self.graph.es[e]['ptm'], list):
                        self.graph.es[e]['ptm'] = []

                    self.graph.es[e]['ptm'] += dmi_list

        prg.terminate()

    def load_ddi(self, ddi):
        """
        ddi is either a list of intera.DomainDomain objects,
        or a function resulting this list
        """

        data = ddi if not hasattr(ddi, '__call__') else ddi()

        if data is None:

            if ddi.__module__.split('.')[1] == 'dataio':
                self.ownlog.msg(2, 'Function %s() failed' % ddi, 'ERROR')

            return None

        if 'ddi' not in self.graph.es.attributes():
            self.graph.es['ddi'] = [[] for _ in self.graph.es]

        prg = Progress(len(data), 'Loading domain-domain interactions', 99)
        in_network = 0

        for dd in data:
            prg.step()
            uniprot1 = dd.domains[0].protein
            uniprot2 = dd.domains[1].protein

            if self.node_exists(uniprot1) and self.node_exists(uniprot2):
                e = self.edge_exists(uniprot1, uniprot2)

                if isinstance(e, int):

                    if not isinstance(self.graph.es[e]['ddi'], list):
                        self.graph.es[e]['ddi'] = []

                    in_network += 1
                    self.graph.es[e]['ddi'].append(dd)

        prg.terminate()

    def load_dmi(self, dmi):
        """
        dmi is either a list of intera.DomainMotif objects,
        or a function resulting this list
        """

        data = dmi if not hasattr(dmi, '__call__') else dmi()

        if data is None:

            if dmi.__module__.split('.')[1] == 'dataio':
                self.ownlog.msg(2, 'Function %s() failed' % dmi, 'ERROR')

            return None

        if 'ptm' not in self.graph.es.attributes():
            self.graph.es['ptm'] = [[] for _ in self.graph.es]

    def run_batch(self, methods, toCall=None):
        """
        """

        if toCall is not None:
            toCall = self.get_function(toCall)

        for m in methods:
            fun = self.get_function(m)

            if fun is not None:

                if hasattr(toCall, '__call__'):
                    toCall(fun)

                else:
                    fun()

    def load_ddis(self, methods=['dataio.get_3dc_ddi', 'dataio.get_domino_ddi',
                                 'self.load_3did_ddi2']):
        """
        """

        self.run_batch(methods, toCall=self.load_ddi)

    def load_dmis(self, methods=['self.pfam_regions', 'self.load_depod_dmi',
                                 'self.load_dbptm', 'self.load_mimp_dmi',
                                 'self.load_pnetworks_dmi',
                                 'self.load_domino_dmi', 'self.load_pepcyber',
                                 'self.load_psite_reg', 'self.load_psite_phos',
                                 'self.load_ielm', 'self.load_phosphoelm',
                                 'self.load_elm', 'self.load_3did_dmi']):
        """
        """

        self.run_batch(methods)
        self.uniq_ptms()
        self.phosphorylation_directions()

    def load_interfaces(self):
        """
        """

        self.load_3did_ddi2(ddi=False, interfaces=True)
        unm = self.load_pisa()

    def load_3did_ddi(self):
        """
        """

        g = self.graph
        ddi, interfaces = dataio.get_3did_ddi(residues=True)

        if ddi is None or interfaces is None:
            self.ownlog.msg(
                2, 'Failed to load domain-domain interaction data from 3DID',
                'ERROR')
            return None

        if 'ddi' not in g.es.attributes():
            g.es['ddi'] = [None]

        for e in g.es:

            if e['ddi'] is None:
                e['ddi'] = {}

            if '3did' not in e['ddi']:
                e['ddi']['3did'] = []

        prg = Progress(len(ddi), 'Loading domain-domain interactions', 99)

        for k, v in iteritems(ddi):
            uniprot1 = k[0]
            uniprot2 = k[1]
            swprots = self.mapper.swissprots([uniprot1, uniprot2])

            for swprot1 in swprots[uniprot1]:

                for swprot2 in swprots[uniprot2]:

                    if swprot1 in g.vs['name'] and swprot2 in g.vs['name']:
                        e = self.edge_exists(swprot1, swprot2)

                        if isinstance(e, int):

                            for domains, structures in iteritems(v):

                                for pdb, pdb_uniprot_pairs in \
                                        iteritems(structures['pdbs']):

                                    for pdbuniprots in pdb_uniprot_pairs:
                                        pdbswprots = self.mapper.swissprots(
                                            pdbuniprots)

                                        for pdbswprot1 in pdbswprots[
                                                pdbuniprots[0]]:

                                            for pdbswprot2 in pdbswprots[
                                                    pdbuniprots[1]]:
                                                this_ddi = {}
                                                this_ddi[swprot1] = {
                                                    'pfam': domains[0]
                                                }
                                                this_ddi[swprot2] = {
                                                    'pfam': domains[1]
                                                }
                                                this_ddi['uniprots'] = [
                                                    swprot1, swprot2
                                                ]
                                                this_ddi[
                                                    'uniprots_original'] = k
                                                this_ddi['pdb'] = {
                                                    swprot1: pdbswprot1,
                                                    swprot2: pdbswprot2,
                                                    'pdb': pdb
                                                }
                                                g.es[e]['ddi']['3did'].append(
                                                    this_ddi)

            prg.step()

        prg.terminate()

    def load_3did_interfaces(self):
        """
        """

        self.load_3did_ddi2(ddi=False, interfaces=True)

    def load_3did_ddi2(self, ddi=True, interfaces=False):
        """
        """

        self.update_vname()
        ddi, intfs = dataio.get_3did()

        if ddi is None or interfaces is None:
            self.ownlog.msg(
                2, 'Failed to load domain-domain interaction data from 3DID',
                'ERROR')
            return None

        # ERROR
        if interfaces:

            if 'interfaces' not in self.graph.es.attributes():
                self.graph.es['interfaces'] = [[] for _ in self.graph.es]

            for intf in intfs:
                uniprot1 = intf.domains[0].protein
                uniprot2 = intf.domains[1].protein

                if self.node_exists(uniprot1) and self.node_exists(uniprot2):
                    e = self.edge_exists(uniprot1, uniprot2)

                    if isinstance(e, int):

                        if not isinstance(self.graph.es[e]['interfaces'],
                                          list):
                            self.graph.es[e]['interfaces'] = []

                        self.graph.es[e]['interfaces'].append(intf)

        if ddi:
            return ddi

    def load_ielm(self):
        """
        """

        self.update_vname()

        if 'ptm' not in self.graph.es.attributes():
            self.graph.es['ptm'] = [[] for _ in self.graph.es]

        ppi = []

        for e in self.graph.es:
            ppi.append((self.graph.vs[e.source]['name'],
                        self.graph.vs[e.target]['name']))

        ielm = dataio.get_ielm(ppi)
        elm = dataio.get_elm_classes()
        prg = Progress(len(ielm), 'Processing domain-motif interactions', 13)
        noelm = []

        for l in ielm:
            prg.step()
            nodes = self.get_node_pair(l[1], l[9])

            if nodes:
                e = self.graph.get_eid(nodes[0], nodes[1], error=False)

                if e != -1:

                    if self.graph.es[e]['ptm'] is None:
                        self.graph.es[e]['ptm'] = []

                    if l[2] not in elm:
                        noelm.append(l[2])

                    motif = [None] * 5 if l[2] not in elm else elm[l[2]]
                    mot = intera.Motif(
                        l[1],
                        int(l[3]),
                        int(l[4]),
                        regex=motif[3],
                        prob=None if motif[4] is None else float(motif[4]),
                        description=motif[2],
                        elm=motif[0],
                        motif_name=l[2])
                    dom = intera.Domain(
                        protein=l[9],
                        start=int(l[11]),
                        end=int(l[12]),
                        domain=l[10],
                        domain_id_type='ielm_hmm')

                    if self.u_pfam is not None and l[9] in self.u_pfam:

                        for pfam, regions in iteritems(self.u_pfam[l[9]]):

                            for region in regions:

                                if int(l[11]) == region['start'] and \
                                        int(l[12]) == region['end']:
                                    dom.pfam = pfam
                                    dom.isoform = region['isoform']

                    ptm = intera.Ptm(protein=l[1],
                                     motif=mot,
                                     typ=l[2].split('_')[0])
                    domMot = intera.DomainMotif(dom, ptm, 'iELM')
                    self.graph.es[e]['ptm'].append(domMot)

        prg.terminate()
        # find deprecated elm classes:
        # list(set(noelm))

    def load_elm(self):
        """
        """

        self.update_vname()

        if 'ptm' not in self.graph.es.attributes():
            self.graph.es['ptm'] = [[] for _ in self.graph.es]

        elm = dataio.get_elm_interactions()
        prg = Progress(len(elm), 'Processing domain-motif interactions', 11)

        self.sequences()

        for l in elm:
            prg.step()

            if len(l) > 7:
                uniprot_elm = l[2]
                uniprot_dom = l[3]

                if self.node_exists(uniprot_elm) and self.node_exists(
                        uniprot_dom):
                    nodes = self.get_node_pair(uniprot_dom, uniprot_elm)

                    if nodes:
                        e = self.graph.get_eid(nodes[0], nodes[1], error=False)

                        if e != -1:

                            if self.graph.es[e]['ptm'] is None:
                                self.graph.es[e]['ptm'] = []

                            start = int(l[4])
                            end   = int(l[5])

                            if uniprot_elm in self.seq:
                                inst = self.seq[uniprot_elm].get_region(start = start,
                                                                        end = end)[2]

                            else:
                                inst = None

                            mot = intera.Motif(
                                protein=uniprot_elm,
                                motif_name=l[0],
                                start=start,
                                end=end,
                                instance = inst)
                            ptm = intera.Ptm(protein=uniprot_elm, motif=mot)
                            dstart = start = None if l[6] == 'None' else int(l[
                                6])
                            dend = None if l[6] == 'None' else int(l[7])

                            doms = []

                            if self.u_pfam is not None and uniprot_dom in self.u_pfam:

                                if l[1] in self.u_pfam[uniprot_dom]:

                                    for region in self.u_pfam[uniprot_dom][l[
                                            1]]:

                                        if dstart is None or dend is None or \
                                            (dstart == region['start'] and
                                             dend == region['end']):
                                            doms.append(
                                                intera.Domain(
                                                    protein=uniprot_dom,
                                                    domain=l[1],
                                                    start=region['start'],
                                                    end=region['end'],
                                                    isoform=region['isoform']))

                            else:
                                doms = [
                                    intera.Domain(
                                        protein=uniprot_dom,
                                        domain=l[1]
                                    )
                                ]

                            for dom in doms:
                                self.graph.es[e]['ptm'].append(
                                    intera.DomainMotif(dom, ptm, 'ELM'))

        prg.terminate()

    def load_lmpid(self, method):
        """
        """

        pass

    def process_dmi(self, source, **kwargs):
        """
        This is an universal function
        for loading domain-motif objects
        like load_phospho_dmi() for PTMs.
        TODO this will replace load_elm, load_ielm, etc
        """

        functions = {'LMPID': 'lmpid_dmi'}
        motif_plus = {'LMPID': []}
        self.update_vname()
        toCall = getattr(dataio, functions[source])
        data = toCall(**kwargs)

        if self.seq is None:
            self.sequences(self.ncbi_tax_id)

        if self.seq is None:
            self.sequences(isoforms=True)

        if 'ptm' not in self.graph.es.attributes():
            self.graph.es['ptm'] = [[] for _ in self.graph.es]

        prg = Progress(
            len(data), 'Processing domain-motif interactions from %s' % source,
            7)

        for d in data:
            prg.step()
            domain_ups = []
            motif_upd = []

            if source == 'LMPID':
                domain_ups = self.mapper.map_name(d['domain_protein'],
                                                  'uniprot', 'uniprot')
                motif_ups = self.mapper.map_name(d['motif_protein'], 'uniprot',
                                                 'uniprot')
            for du in domain_ups:
                dom = intera.Domain(
                    du,
                    domain=None
                    if 'domain_name' not in d else d['domain_name'],
                    domain_id_type=None
                    if 'domain_name_type' not in d else d['domain_name_type'])

                for mu in motif_ups:

                    if mu in self.seq and mu in self.nodInd and du in self.nodInd:
                        edge = self._get_edge(
                            (self.nodDct[du], self.nodDct[mu]))

                        if edge:
                            mse = self.seq[mu]
                            isos = []

                            if d['instance'] is None:
                                start, end, inst = mse.get_region(
                                    start=d['motif_start'],
                                    end=d['motif_end'],
                                    isoform=1)
                                isos.append((start, end, 1, inst))

                            for iso in mse.isoforms():
                                start, end, inst = mse.get_region(
                                    start=d['motif_start'],
                                    end=d['motif_end'],
                                    isoform=iso)

                                if inst == d['instance']:
                                    isos.append((start, end, iso, inst))

                            for iso in isos:
                                motargs = dict([(k, d[k])
                                                for k in motif_plus[source]])
                                mot = intera.Motif(
                                    mu,
                                    iso[0],
                                    iso[1],
                                    isoform=iso[2],
                                    instance=iso[3],
                                    **motargs)
                                ptm = intera.Ptm(mu,
                                                 motif=mot,
                                                 isoform=iso[2],
                                                 source=[source])
                                dommot = intera.DomainMotif(
                                    domain=dom,
                                    ptm=ptm,
                                    sources=[source],
                                    refs=d['refs'])
                                self.graph.es[edge]['ptm'].append(dommot)

        prg.terminate()

    def load_pepcyber(self):
        """
        """

        self.update_vname()

        if 'ptm' not in self.graph.es.attributes():
            self.graph.es['ptm'] = [[] for _ in self.graph.es]

        pepc = dataio.get_pepcyber()
        prg = Progress(len(pepc), 'Processing domain-motif interactions', 13)

        for l in pepc:
            prg.step()
            uniprot1 = [l[9]] if len(l[9]) > 0 else []

            if len(l[9]) == 0 and len(l[10]) > 0:
                uniprot1 = self.mapper.map_name(l[10],
                                                'refseq',
                                                'uniprot',
                                                9606)

            uniprot2 = [l[11]] if len(l[11]) > 0 else []

            # ptm on u2,
            # u1 interacts with u2 depending on ptm
            for u1 in uniprot1:

                for u2 in uniprot2:
                    nodes = self.get_node_pair(u1, u2)

                    if nodes:
                        e = self.graph.get_eid(nodes[0], nodes[1], error=False)

                        if e != -1:
                            res = intera.Residue(int(l[4]), l[8], u2)
                            ptm = intera.Ptm(protein=u2,
                                             residue=res,
                                             typ='phosphorylation')
                            reg = intera.Regulation(
                                source=u2,
                                target=u1,
                                sources=['PepCyber'],
                                effect='induces',
                                ptm=ptm)
                            self.graph.es[e]['ptm'].append(reg)

        prg.terminate()

    def load_psite_reg(self):
        """
        """

        modtyp = {
            'p': 'phosphorylation',
            'ac': 'acetylation',
            'ub': 'ubiquitination',
            'me': 'methylation',
            'sm': 'sumoylation',
            'ga': 'o-galnac',
            'gl': 'o-glcnac',
            'sc': 'succinylation',
            'm3': 'tri-methylation',
            'm1': 'mono-methylation',
            'm2': 'di-methylation',
            'pa': 'palmitoylation'
        }
        self.update_vname()

        if 'ptm' not in self.graph.es.attributes():
            self.graph.es['ptm'] = [[] for _ in self.graph.es]

        preg = dataio.get_psite_reg()
        prg = Progress(len(preg), 'Processing regulatory effects', 11)

        for src, tgts in iteritems(preg):
            prg.step()

            # ptm on src
            # tgt: interactor of src, depending on ptm
            if self.node_exists(src):

                for tgt in tgts:

                    for effect in ['induces', 'disrupts']:

                        for ind in tgt[effect]:
                            uniprots = self.mapper.map_name(ind, 'genesymbol',
                                                            'uniprot')

                            for u in uniprots:

                                if self.node_exists(u):
                                    nodes = self.get_node_pair(src, u)

                                    if nodes:
                                        e = self.graph.get_eid(
                                            nodes[0], nodes[1], error=False)

                                        if e != -1:

                                            if self.graph.es[e]['ptm'] is None:
                                                self.graph.es[e]['ptm'] = []

                                            res = intera.Residue(
                                                int(tgt['res']), tgt['aa'],
                                                src)
                                            ptm = intera.Ptm(
                                                protein=src,
                                                residue=res,
                                                typ=modtyp[tgt['modt']])
                                            reg = intera.Regulation(
                                                source=src,
                                                target=u,
                                                sources=['PhosphoSite'],
                                                refs=tgt['pmids'],
                                                effect=effect,
                                                ptm=ptm)
                                            self.graph.es[e]['ptm'].append(reg)

        prg.terminate()

    def load_comppi(self, graph=None):
        """
        """

        graph = graph if graph is not None else self.graph
        self.update_vname()

        if 'comppi' not in graph.es.attributes():
            graph.es['comppi'] = [None for _ in graph.es]

        if 'comppi' not in graph.vs.attributes():
            graph.vs['comppi'] = [{} for _ in graph.vs]

        comppi = dataio.get_comppi()
        prg = Progress(len(comppi), 'Processing localizations', 33)

        for c in comppi:
            prg.step()
            uniprots1 = self.mapper.map_name(c['uniprot1'], 'uniprot',
                                             'uniprot', 9606)
            uniprots2 = self.mapper.map_name(c['uniprot2'], 'uniprot',
                                             'uniprot', 9606)

            for u1 in uniprots1:

                if self.node_exists(u1):

                    for loc in [x.split(':') for x in c['loc1'].split('|')]:
                        graph.vs[self.nodDct[u1]]\
                            ['comppi'][loc[0]] = float(loc[1])

            for u2 in uniprots1:

                if self.node_exists(u2):

                    for loc in [x.split(':') for x in c['loc2'].split('|')]:
                        graph.vs[self.nodDct[u2]]\
                            ['comppi'][loc[0]] = float(loc[1])

            for u1 in uniprots1:

                for u2 in uniprots2:

                    if self.node_exists(u1) and self.node_exists(u2):
                        nodes = self.get_node_pair(u1, u2)

                        if nodes:
                            e = graph.get_eid(nodes[0], nodes[1], error=False)

                            if e != -1:
                                graph.es[e]['comppi'] = float(c['loc_score'])

        prg.terminate()

    def edge_loc(self, graph=None, topn=2):
        """
        """

        graph = graph if graph is not None else self.graph

        if 'comppi' not in graph.vs.attributes():
            self.load_comppi()

        graph.es['loc'] = [[] for _ in graph.es]

        for e in graph.es:
            e['loc'] = list(
                set([
                    i[0]
                    for i in heapq.nlargest(2,
                                            iteritems(graph.vs[e.source][
                                                'comppi']),
                                            operator.itemgetter(1))
                ]) & set([
                    i[0]
                    for i in heapq.nlargest(2,
                                            iteritems(graph.vs[e.target][
                                                'comppi']),
                                            operator.itemgetter(1))
                ]))

    def sequences(self, isoforms=True, update=False):
        """
        """

        if self.seq is None or update:
            self.seq = se.swissprot_seq(self.ncbi_tax_id, isoforms)

    def load_ptms2(self, input_methods=None, map_by_homology_from=[9606],
                   homology_only_swissprot=True, ptm_homology_strict=False,
                   nonhuman_direct_lookup=True, inputargs={}):
        """
        This is a new method which will replace `load_ptms`.
        It uses `pypath.ptm.PtmAggregator`, a newly introduced
        module for combining enzyme-substrate data from multiple
        resources using homology translation on users demand.

        :param list input_methods: Resources to collect enzyme-substrate
            interactions from. E.g. `['Signor', 'phosphoELM']`. By default
            it contains Signor, PhosphoSitePlus, HPRD, phosphoELM, dbPTM,
            PhosphoNetworks, Li2012 and MIMP.
        :param list map_by_homology_from: List of NCBI Taxonomy IDs of
            source taxons used for homology translation of enzyme-substrate
            interactions. If you have a human network and you add here
            `[10090, 10116]` then mouse and rat interactions from the source
            databases will be translated to human.
        :param bool homology_only_swissprot: `True` by default which means
            only SwissProt IDs are accepted at homology translateion, Trembl
            IDs will be dropped.
        :param bool ptm_homology_strict: For homology translation use
            PhosphoSite's PTM homology table. This guarantees that only
            truely homologous sites will be included. Otherwise we only
            check if at the same numeric offset in the homologous sequence
            the appropriate residue can be find.
        :param bool nonhuman_direct_lookup: Fetch also directly nonhuman
            data from the resources whereever it's available. PhosphoSite
            contains mouse enzyme-substrate interactions and it is possible
            to extract these directly beside translating the human ones
            to mouse.
        :param dict inputargs: Additional arguments passed to `PtmProcessor`.
            A `dict` can be supplied for each resource, e.g.
            `{'Signor': {...}, 'PhosphoSite': {...}, ...}`.
            Those not used by `PtmProcessor` are forwarded to the
            `pypath.dataio` methods.
        """

        ptma = pypath.ptm.PtmAggregator(
            input_methods = input_methods,
            ncbi_tax_id = self.ncbi_tax_id,
            map_by_homology_from = map_by_homology_from,
            # here we don't share the mapper as later many
            # tables which we don't need any more would
            # just occupy memory
            mapper = self.mapper,
            homology_only_swissprot = homology_only_swissprot,
            ptm_homology_strict = ptm_homology_strict,
            nonhuman_direct_lookup = nonhuman_direct_lookup,
            inputargs = inputargs
        )
        ptma.assign_to_network(self)

        if self.ncbi_tax_id == 9606 and (
                input_methods is None or
                'DEPOD' in input_methods
            ):
            self.load_depod_dmi()

        self.uniq_ptms()
        self.phosphorylation_directions()

    def load_ptms(self):
        """
        """

        self.load_depod_dmi()
        self.load_signor_ptms()
        self.load_li2012_ptms()
        self.load_hprd_ptms()
        self.load_mimp_dmi()
        self.load_pnetworks_dmi()
        self.load_phosphoelm()
        self.load_dbptm()
        self.load_psite_phos()
        self.uniq_ptms()
        self.phosphorylation_directions()

    def load_mimp_dmi(self, non_matching=False, trace=False, **kwargs):
        """
        """

        trace = self.load_phospho_dmi(source='MIMP', trace=trace, **kwargs)

        if trace:
            return trace

    def load_pnetworks_dmi(self, trace=False, **kwargs):
        """
        """

        trace = self.load_phospho_dmi(
            source='PhosphoNetworks', trace=trace, **kwargs)

        if trace:
            return trace

    def load_phosphoelm(self, trace=False, **kwargs):
        """
        """

        trace = self.load_phospho_dmi(
            source='phosphoELM', trace=trace, **kwargs)

        if trace:
            return trace

    def load_dbptm(self, non_matching=False, trace=False, **kwargs):
        """
        """

        trace = self.load_phospho_dmi(source='dbPTM', trace=trace, **kwargs)

        if trace:
            return trace

    def load_hprd_ptms(self, non_matching=False, trace=False, **kwargs):
        """
        """

        trace = self.load_phospho_dmi(source='HPRD', trace=trace, **kwargs)

        if trace:
            return trace

    def load_li2012_ptms(self, non_matching=False, trace=False, **kwargs):
        """
        """

        trace = self.load_phospho_dmi(source='Li2012', trace=trace, **kwargs)

        if trace:
            return trace

    def load_signor_ptms(self, non_matching=False, trace=False, **kwargs):
        """
        """

        trace = self.load_phospho_dmi(source='Signor', trace=trace, **kwargs)

        if trace:
            return trace

    def load_psite_phos(self, trace=False, **kwargs):
        """
        """

        trace = self.load_phospho_dmi(
            source='PhosphoSite', trace=trace, **kwargs)

        if trace:
            return trace

    def load_phospho_dmi(self, source, trace=False, return_raw=False,
                         **kwargs):
        """
        """

        functions = {
            'Signor': 'load_signor_ptms',
            'MIMP': 'get_mimp',
            'PhosphoNetworks': 'get_phosphonetworks',
            'phosphoELM': 'get_phosphoelm',
            'dbPTM': 'get_dbptm',
            'PhosphoSite': 'get_psite_phos',
            'HPRD': 'get_hprd_ptms',
            'Li2012': 'li2012_phospho'
        }

        if source == 'PhosphoSite' and self.ncbi_tax_id in common.taxids:
            kwargs['organism'] = common.taxids[self.ncbi_tax_id]

            if 'strict' not in kwargs:
                kwargs['strict'] = False
                kwargs['mapper'] = self.mapper

        if source == 'Signor':
            kwargs['organism'] = self.ncbi_tax_id

        if source == 'phosphoELM':
            kwargs['organism'] = self.ncbi_tax_id

            if self.ncbi_tax_id != 9606 and 'ltp_only' not in kwargs:
                kwargs['ltp_only'] = False

        if source == 'dbPTM':
            kwargs['organism'] = self.ncbi_tax_id

        if self.ncbi_tax_id != 9606 and source not in \
            ['Signor', 'PhosphoSite', 'phosphoELM', 'dbPTM']:
            return None

        self.update_vname()
        toCall = getattr(dataio, functions[source])
        data = toCall(**kwargs)

        if self.seq is None:
            self.sequences(isoforms=True)

        if 'ptm' not in self.graph.es.attributes():
            self.graph.es['ptm'] = [[] for _ in self.graph.es]

        nomatch = []
        kin_ambig = {}
        sub_ambig = {}
        prg = Progress(len(data), 'Processing PTMs from %s' % source, 23)
        raw = []

        for p in data:
            prg.step()

            if p['kinase'] is not None and len(p['kinase']) > 0:

                # database specific id conversions
                if source in ['PhosphoSite', 'phosphoELM', 'Signor']:
                    kinase_ups = self.mapper.map_name(p['kinase'], 'uniprot',
                                                      'uniprot')

                else:

                    if not isinstance(p['kinase'], list):
                        p['kinase'] = [p['kinase']]
                    kinase_ups = [
                        i
                        for ii in [
                            self.mapper.map_name(k, 'genesymbol', 'uniprot')
                            for k in p['kinase']
                        ] for i in ii
                    ]

                    kinase_ups = list(set(kinase_ups))

                if not isinstance(p['kinase'], list):
                    p['kinase'] = [p['kinase']]

                if p['substrate'].startswith('HLA'):
                    continue

                if source in ['MIMP', 'PhosphoNetworks', 'Li2012']:
                    substrate_ups_all = self.mapper.map_name(
                        p['substrate'], 'genesymbol', 'uniprot')

                if source == 'MIMP':
                    substrate_ups_all += self.mapper.map_name(
                        p['substrate_refseq'], 'refseq', 'uniprot')
                    substrate_ups_all = list(set(substrate_ups_all))

                if source in ['phosphoELM', 'dbPTM', 'PhosphoSite', 'Signor']:
                    substrate_ups_all = self.mapper.map_name(
                        p['substrate'], 'uniprot', 'uniprot')

                if source == 'HPRD':
                    substrate_ups_all = self.mapper.map_name(
                        p['substrate_refseqp'], 'refseqp', 'uniprot')
                    substrate_ups_all = common.uniqList(substrate_ups_all)

                for k in p['kinase']:

                    if k not in kin_ambig:
                        kin_ambig[k] = kinase_ups

                # looking up sequences in all isoforms:
                substrate_ups = []

                for s in substrate_ups_all:

                    if s in self.seq:

                        for isof in self.seq[s].isoforms():

                            if p['instance'] is not None:

                                if self.seq[s].match(
                                        p['instance'],
                                        p['start'],
                                        p['end'],
                                        isoform=isof):
                                    substrate_ups.append((s, isof))

                            else:

                                if self.seq[s].match(
                                        p['resaa'], p['resnum'], isoform=isof):
                                    substrate_ups.append((s, isof))

                if p['substrate'] not in sub_ambig:
                    sub_ambig[p['substrate']] = substrate_ups

                # generating report on non matching substrates
                if len(substrate_ups) == 0:

                    for s in substrate_ups_all:

                        if s[0] in self.seq:
                            nomatch.append((s[0], s[1], p['substrate_refseq'],
                                            s, p['instance'], self.seq[s].get(
                                                p['start'], p['end'])))

                # adding kinase-substrate interactions
                for k in kinase_ups:

                    for s in substrate_ups:
                        nodes = self.get_node_pair(k, s[0],
                            directed = self.graph.is_directed())

                        if nodes or return_raw:
                            e = None

                            if nodes:
                                e = self.graph.get_eid(
                                    nodes[0], nodes[1], error=False)

                            if (isinstance(e, int) and e > 0) or return_raw:
                                res = intera.Residue(
                                    p['resnum'],
                                    p['resaa'],
                                    s[0],
                                    isoform=s[1])

                                if p['instance'] is None:
                                    reg = self.seq[s[0]].get_region(
                                        p['resnum'],
                                        p['start'],
                                        p['end'],
                                        isoform=s[1])

                                    if reg is not None:
                                        p['instance'] = reg[2]
                                        p['start'] = reg[0]
                                        p['end'] = reg[1]

                                if 'typ' not in p:
                                    p['typ'] = 'phosphorylation'

                                mot = intera.Motif(
                                    s[0],
                                    p['start'],
                                    p['end'],
                                    instance=p['instance'],
                                    isoform=s[1])
                                ptm = intera.Ptm(s[0],
                                                 motif=mot,
                                                 residue=res,
                                                 typ=p['typ'],
                                                 source=[source],
                                                 isoform=s[1])
                                dom = intera.Domain(protein=k)

                                if 'references' not in p:
                                    p['references'] = []
                                dommot = intera.DomainMotif(
                                    domain=dom,
                                    ptm=ptm,
                                    sources=[source],
                                    refs=p['references'])

                                if source == 'MIMP':
                                    dommot.mimp_sources = ';'.split(p[
                                        'databases'])
                                    dommot.npmid = p['npmid']

                                elif source == 'PhosphoNetworks':
                                    dommot.pnetw_score = p['score']

                                elif source == 'dbPTM':
                                    dommot.dbptm_sources = [p['source']]

                                if isinstance(e, int) and e > 0:

                                    if self.graph.es[e]['ptm'] is None:
                                        self.graph.es[e]['ptm'] = []

                                    self.graph.es[e]['ptm'].append(dommot)

                                if return_raw:
                                    raw.append(dommot)

        prg.terminate()

        if trace:
            return {
                'non_matching': nomatch,
                'kinase_ambiguousity': kin_ambig,
                'substrate_ambiguousity': sub_ambig
            }

        if return_raw:
            return raw

    def load_depod_dmi(self):
        """
        """

        reres = re.compile(r'([A-Z][a-z]+)-([0-9]+)')
        non_digit = re.compile(r'[^\d.-]+')
        data = dataio.get_depod()
        aadict = dict(
            zip([a.lower().capitalize() for a in common.aaletters.keys()],
                common.aaletters.values()))

        if self.seq is None:
            self.sequences()

        if 'ptm' not in self.graph.es.attributes():
            self.graph.es['ptm'] = [[] for _ in self.graph.es]

        prg = Progress(
            len(data), 'Loading dephosphorylation data from DEPOD', 11)
        mapp = []

        for l in data:
            prg.step()
            reslist = [(aadict[r[0]], int(non_digit.sub('', r[1])))
                       for r in reres.findall(l[2]) if r[0] in aadict]

            if len(l[4]) != 0 and len(l[5]) != 0:
                enzymes = self.mapper.map_name(l[4][0], 'uniprot', 'uniprot')
                substrates = self.mapper.map_name(l[5][0], 'uniprot',
                                                  'uniprot')
                substrates = [s for s in substrates if s in self.seq]
                mapp.append([l[0], l[1], enzymes, substrates, reslist])

                for r in reslist:
                    substrates = [
                        s for s in substrates if self.seq[s].match(r[0], r[1])
                    ]

                mapp[-1].append(substrates)

                for d in enzymes:

                    for s in substrates:
                        nodes = self.get_node_pair(d, s)

                        if nodes:
                            e = self.graph.get_eid(
                                nodes[0], nodes[1], error=False)

                            if isinstance(e, int) and e > 0:

                                for r in reslist:
                                    res = intera.Residue(r[1], r[0], s)
                                    ptm = intera.Ptm(s,
                                                     residue=res,
                                                     typ='dephosphorylation',
                                                     source=['DEPOD'])
                                    dom = intera.Domain(protein=d)
                                    dommot = intera.DomainMotif(
                                        domain=dom,
                                        ptm=ptm,
                                        sources=['DEPOD'],
                                        refs=[
                                            x.strip() for x in l[3].split(',')
                                        ])

                                    if self.graph.es[e]['ptm'] is None:
                                        self.graph.es[e]['ptm'] = []

                                    self.graph.es[e]['ptm'].append(dommot)

        prg.terminate()
        # return mapp

    def uniq_ptms(self):
        """
        """

        if 'ptm' in self.graph.es.attributes():
            self.graph.es['ptm'] = [
                self.uniq_ptm(e['ptm']) for e in self.graph.es
            ]

    def uniq_ptm(self, ptms):
        """
        """

        ptms_uniq = []

        for ptm in ptms:
            merged = False

            for i, ptmu in enumerate(ptms_uniq):

                if ptm == ptmu:
                    ptms_uniq[i].merge(ptm)
                    merged = True

            if not merged:
                ptms_uniq.append(ptm)

        return ptms_uniq

    def phosphorylation_directions(self):
        """
        """

        self.uniq_ptms()
        isdir = 0

        for e in self.graph.es:

            if e['dirs'].is_directed():
                isdir += 1

        for e in self.graph.es:

            for ptm in e['ptm']:

                if ptm.__class__.__name__ == 'DomainMotif' and \
                        ptm.ptm.typ in ['phosphorylation', 'dephosphorylation']:
                    e['dirs'].set_dir((ptm.domain.protein, ptm.ptm.protein),
                                      ptm.ptm.sources)

        isdir2 = 0

        for e in self.graph.es:

            if e['dirs'].is_directed():
                isdir2 += 1

        sys.stdout.write('\t:: Directionality set for %u interactions\n'
                         '\t   based on known (de)phosphorylation events.\n' %
                         (isdir2 - isdir))
        sys.stdout.flush()

    def phosphorylation_signs(self):
        """
        """

        self.update_vname()
        new_signs = 0
        dephos = {}

        # looking up effects of dephosphorylations:
        for e in self.graph.es:

            for ptm in e['ptm']:
                sign = None

                if ptm.ptm.typ == 'dephosphorylation':
                    direction = (ptm.domain.protein, ptm.ptm.protein)
                    signs = e['dirs'].get_sign(direction)

                    if signs[0] and not signs[1]:
                        sign = 'positive'

                    elif signs[1] and not signs[0]:
                        sign = 'negative'

                    if sign:

                        if ptm.ptm.protein not in dephos:
                            dephos[ptm.ptm.protein] = []

                        dephos[ptm.ptm.protein].append({
                            'protein': ptm.ptm.protein,
                            'resaa': ptm.ptm.residue.name,
                            'resnum': ptm.ptm.residue.number,
                            'sign': sign
                        })

        # set the opposite sign for posphorylations as it is
        # at corresponding dephosphorylations:
        for e in self.graph.es:

            for ptm in e['ptm']:

                if ptm.ptm.typ == 'phosphorylation':

                    if ptm.ptm.protein in dephos:

                        for de in dephos[protein]:

                            if ptm.ptm.residue.number == de['resnum'] and \
                                    ptm.ptm.residue.name == de['resaa']:

                                direction = (ptm.domain.protein,
                                             ptm.ptm.protein)
                                signs = e['dirs'].get_sign(direction)
                                sign = 'positive' if de['sign'] == 'negative' \
                                    else 'negative'

                                if not bool(sum(signs)):
                                    e['dirs'].get_sign(direction, sign,
                                                       ptm.sources)
                                    new_signs += 1

        sys.stdout.write('\t:: Signes set based on phosphorylation-'
                         'dephosphorylation pairs: %u\n' % new_signs)
        sys.stdout.flush()

    def kinase_stats(self):
        """
        """

        counts = {}
        pcounts = {}
        ks_pairs = 0
        psite_num = 0

        for e in self.graph.es:
            ks_srcs = []

            for p in e['ptm']:

                if p.__class__.__name__ == 'DomainMotif' and p.ptm.typ == 'phosphorylation':
                    ks_srcs += p.ptm.sources + p.sources
                    p_srcs = p.ptm.sources + p.sources
                    p_srcs = sorted(set(p_srcs) - set(['Swiss-Prot']))
                    p_srcs = tuple(p_srcs)

                    if p_srcs not in pcounts:
                        pcounts[p_srcs] = 0

                    pcounts[p_srcs] += 1
                    psite_num += 1

            if len(ks_srcs) > 0:
                ks_srcs = sorted(set(ks_srcs) - set(['Swiss-Prot']))
                ks_srcs = tuple(ks_srcs)

                if ks_srcs not in counts:
                    counts[ks_srcs] = 0

                counts[ks_srcs] += 1
                ks_pairs += 1

        return {'phosphorylations': pcounts, 'kinase_substrate': counts}

    def update_db_dict(self):
        """
        """

        self.db_dict = {'nodes': {}, 'edges': {}}
        self.update_vertex_sources()
        self.update_sources()

        for e in self.graph.es:

            for s in e['sources']:

                if s not in self.db_dict['edges']:
                    self.db_dict['edges'][s] = set()

                self.db_dict['edges'][s].add(e.index)

        for v in self.graph.vs:

            for s in v['sources']:

                if s not in self.db_dict['nodes']:
                    self.db_dict['nodes'][s] = set()

                self.db_dict['nodes'][s].add(v.index)

    def sources_overlap(self, diagonal=False):
        """
        """

        self.update_db_dict()
        result = {
            'single': {
                'nodes': {},
                'edges': {}
            },
            'overlap': {
                'nodes': {},
                'edges': {}
            }
        }

        for s in self.sources:
            result['single']['nodes'][s] = len(self.db_dict['nodes'][s])
            result['single']['edges'][s] = len(self.db_dict['edges'][s])

        for s1 in self.sources:

            for s2 in self.sources:

                if diagonal or s1 != s2:
                    result['overlap']['nodes'][(s1, s2)] = \
                        len(self.db_dict['nodes'][s1] &
                            self.db_dict['nodes'][s2])
                    result['overlap']['edges'][(s1, s2)] = \
                        len(self.db_dict['edges'][s1] &
                            self.db_dict['edges'][s2])

        return result

    def source_stats(self):
        """
        """

        stats = self.sources_overlap()
        degrees = self.graph.vs.degree()
        bwness = self.graph.vs.betweenness()
        ebwness = self.graph.es.edge_betweenness()

        for s in stats['single']['nodes'].keys():
            pass

    def source_diagram(self, outf=None, **kwargs):
        """
        """

        outf = outf if outf is not None else os.path.join('pdf',
                                                          'databases.pdf')
        stats = self.sources_overlap(diagonal=True)
        sources = []
        overlaps = {}

        for s, n in iteritems(stats['single']['nodes']):
            sources.append((s, (n, None), (stats['single']['edges'][s], None)))

        for s, n in iteritems(stats['overlap']['nodes']):
            overlaps[s] = {'size': (n, stats['overlap']['edges'][s])}

        diagram = bdrawing.InterSet(sources, overlaps, outf=outf, **kwargs)
        diagram.draw()

    def get_dirs_signs(self):
        """
        """

        result = {}

        for dbs in [
                data_formats.ptm.values(),
                data_formats.interaction_htp.values(),
                data_formats.pathway.values(),
                data_formats.transcription.values()
        ]:

            for db in dbs:
                result[db.name] = [bool(db.isDirected), bool(db.sign)]

        return result

    def basic_stats(self, latex=False, caption='', latex_hdr=True, fontsize=8,
                    font='HelveticaNeueLTStd-LtCn', fname=None,
                    header_format='%s', row_order=None, by_category=True,
                    use_cats=['p', 'm', 'i', 'r'], urls=True, annots=False):
        """
        Returns basic numbers about the network resources, e.g. edge and
        node counts.

        latex
            Return table in a LaTeX document. This can be compiled by
            PDFLaTeX:
            latex stats.tex
        """

        url_strip = {
            'SPIKE': 4,
            'PDZbase': 4,
            'DEPOD': 4,
            'LMPID': 5,
            'DIP': 4,
            'MPPI': 5
        }
        outf = fname if fname is not None else os.path.join(
            'results',
            'databases-%s.tex' % self.session) if latex else os.path.join(
                'results', 'databases-%s.tsv' % self.session)
        stats = self.sources_overlap()
        dirs = self.get_dirs_signs()
        header = ['Database', 'Nodes', 'Edges', 'Directions', 'Signs']

        if urls:
            header.append('URL')

        if annots:
            header.append('Annotations')

        header.append('Notes')
        out = [header]

        desc = descriptions.descriptions

        for s in sorted(stats['single']['nodes'].keys()):
            d = desc[s] if s in desc else desc[
                'HPRD'] if s == 'HPRD-phos' else desc[
                'PhosphoSite'] if s == 'PhosphoSite_noref' else {}
            annot = ', '.join(d['annot']) if 'annot' in d else ''
            recom = d['recommend'] if 'recommend' in d else ''
            url = d['urls']['webpages'][0] \
                if 'urls' in d \
                and 'webpages' in d['urls'] \
                and len(d['urls']['webpages']) \
                else ''

            if len(url):
                _url = url.split('/')[:(3 if s not in url_strip else url_strip[
                    s])]
                url = '/'.join(_url[:3])

                if len(_url) > 3:
                    url += r'/\-'
                    url += '/'.join(_url[3:])

            url = url.replace('~', r'\textasciitilde ')
            row = [
                s, stats['single']['nodes'][s], stats['single']['edges'][s],
                int(dirs[s][0]) if s in dirs else '', int(dirs[s][1])
                if s in dirs else ''
            ]

            if urls:
                row.append(url)

            if annots:
                row.append(annot)

            row.append(recom)
            out.append(row)

        if not latex:
            out = '\n'.join(['\t'.join(x) for x in out])

            with open(outf, 'w') as f:
                f.write(out)

            sys.stdout.write('\t:: Output written to file `%s`\n' % outf)
            sys.stdout.flush()

        else:
            cats = list(
                reduce(lambda e1, e2: e1 | e2['cat'], self.graph.es, set(
                    []))) if by_category else []
            cats = set(cats) & set(use_cats)
            use_cats = list(filter(lambda c: c in cats, use_cats))
            out = dict(map(lambda l: (l[0], l[1:]), out[1:]))

            if not by_category:
                row_order = sorted(self.sources, key=lambda s: s.lower())

            else:
                row_order = []

                for cat in use_cats:
                    row_order.append((data_formats.catnames[cat], 'subtitle'))
                    row_order.extend(
                        sorted(
                            filter(lambda s: data_formats.categories[s] == cat,
                                   self.sources),
                            key=lambda s: s.lower()))

            texnewline = r'\\' + '\n'
            _latex_tab = r"""%s
                    \begin{tabularx}{0.95\textwidth}{%s}
                    \toprule
                        %s
                    \midrule
                        %s
                    \bottomrule
                    \end{tabularx}%s"""
            _latex_hdr = r"""\documentclass[a4paper,%upt]{extarticle}
                    \usepackage{fontspec}
                    \usepackage{xunicode}
                    \usepackage{polyglossia}
                    \setdefaultlanguage{english}
                    \usepackage{xltxtra}
                    \usepackage{microtype}
                    \usepackage[margin=5pt,portrait,paperwidth=23cm,paperheight=30cm]{geometry}
                    \usepackage{amsmath}
                    \usepackage{amssymb}
                    \usepackage{textcomp}
                    \usepackage[usenames,dvipsnames,svgnames,table]{xcolor}
                    \usepackage{color}
                    \usepackage{booktabs}
                    \usepackage{tabularx}
                    \setmainfont{%s}
                    \definecolor{grey875}{gray}{0.125}
                    \begin{document}
                    \color{grey875}
                    \thispagestyle{empty}
                    \vfill
                """ % (fontsize, font) if latex_hdr else ''
            _latex_end = r"""
                    \end{document}
                """ if latex_hdr else ''

            _hdr_row = ' & '.join(
                [header_format % h.replace(r'%', r'\%')
                 for h in header]) + '\\\\'
            formatter = lambda x: locale.format('%.2f', x, grouping=True) \
                if isinstance(x, float) \
                else locale.format('%d', x, grouping=True) \
                if isinstance(x, int) \
                else x
            intfloat = lambda x: float(x) if '.' in x else int(x)
            _rows = ''

            for i, k in enumerate(row_order):

                if isinstance(k, tuple) and k[1] == 'subtitle':
                    row = '\n'.join([
                        r'\midrule'
                        if i > 0 else '', r'\multicolumn{%u}{l}{%s}\\' %
                        (6 + int(annots) + int(urls), k[0]), r'\midrule', ''
                    ])

                else:
                    out[k][2] = r'$\bigstar$' if bool(out[k][2]) else ''
                    out[k][3] = r'$\bigstar$' if bool(out[k][3]) else ''
                    k0 = (
                        r'PhosphoSite\textsubscript{noref}'
                        if k == 'PhosphoSite_noref'
                        else k
                    )
                    row = ' & '.join([k0] + [
                        xx.replace('_', r'\_') if not isinstance(xx, int) else
                        '{:,}'.format(xx) for xx in out[k]
                    ]) + '\\\\\n'

                _rows += row

            _latex_tab = _latex_tab % \
                (
                    _latex_hdr,
                    'r' * (len(header) - 2) +
                    (r'p{3.0cm}<{\raggedright}' if urls else '') +
                    (r'p{2.7cm}<{\raggedright}' if annots else '') +
                    r'X<{\raggedright}',
                    _hdr_row,
                    _rows,
                    _latex_end
                )

            with open(outf, 'w') as f:
                f.write(_latex_tab)

            sys.stdout.write('\t:: Output written to file `%s`\n' % outf)
            sys.stdout.flush()

    # XXX: is this used? `PlotParam` is not defined in the whole package.
    #      Does not work.
    def source_network(self, font='HelveticaNeueLTStd'):
        """
        For EMBL branding, use Helvetica Neue Linotype Standard light
        """

        stats = self.sources_overlap()
        tupleListNodes = []
        tupleListEdges = []

        for dbs, overlap in iteritems(stats['overlap']['nodes']):

            if overlap > 0:
                tupleListNodes.append(tuple(sorted(list(dbs)) + [overlap]))

        for dbs, overlap in iteritems(stats['overlap']['edges']):

            if overlap > 0:
                tupleListEdges.append(tuple(sorted(list(dbs)) + [overlap]))

        tupleListNodes = list(set(tupleListNodes))
        tupleListEdges = list(set(tupleListEdges))
        self.sourceNetNodes = igraph.Graph.TupleList(
            tupleListNodes, weights=True)
        self.sourceNetEdges = igraph.Graph.TupleList(
            tupleListEdges, weights=True)
        # edge widths proportional to overlaps in unique nodes/edges
        self.sourceNetNodes.es['edge_width'] = [
            math.log(stats['overlap']['nodes'][(
                self.sourceNetNodes.vs[x.source]['name'],
                self.sourceNetNodes.vs[x.target]['name'])], 10)
            for x in self.sourceNetNodes.es
        ]
        self.sourceNetEdges.es['edge_width'] = [
            math.log(stats['overlap']['edges'][(
                self.sourceNetEdges.vs[x.source]['name'],
                self.sourceNetEdges.vs[x.target]['name'])], 10)
            for x in self.sourceNetEdges.es
        ]
        # node sizes proportional to number of nodes/edges
        self.sourceNetNodes.vs['vertex_size'] = [
            math.log(len(self.db_dict['nodes'][x['name']]), 10) * 5
            for x in self.sourceNetNodes.vs
        ]
        self.sourceNetEdges.vs['vertex_size'] = [
            math.log(len(self.db_dict['edges'][x['name']]), 10) * 5
            for x in self.sourceNetEdges.vs
        ]
        # numbers in vertex labels:
        v['label'] = [
            v['name'] + ' (%u)' % len(self.db_dict['nodes'][v['name']])
            for v in self.sourceNetNodes.vs
        ]
        v['label'] = [
            v['name'] + ' (%u)' % len(self.db_dict['edges'][v['name']])
            for v in self.sourceNetEdges.vs
        ]
        plotParamNodes = PlotParam( # XXX: global name PlotParam is not defined anywhere
            graph=self.sourceNetNodes,
            filename='db_net_nodes.pdf',
            layout='circular',
            vertex_label_color='#4d4d4d',
            vertex_color='#73b360',
            edge_color='#006666',
            vertex_fill_alpha='ff',
            vertex_label_font=font,
            vertex_size=self.sourceNetNodes.vs['vertex_size'],
            bbox=igraph.drawing.utils.BoundingBox(20, 20, 994, 994),
            dimensions=(1024, 1024))
        plotParamEdges = PlotParam(
            graph=self.sourceNetEdges,
            filename='db_net_nodes.pdf',
            layout='circular',
            vertex_label_color='#4d4d4d',
            vertex_color='#73b360',
            edge_color='#006666',
            vertex_fill_alpha='ff',
            vertex_label_font=font,
            vertex_size=self.sourceNetEdges.vs['vertex_size'],
            bbox=igraph.drawing.utils.BoundingBox(20, 20, 994, 994),
            dimensions=(1024, 1024))

        return plotParamNodes, plotParamEdges

    #
    # Load data from GDSC
    #
    # XXX: global name 'gdsc' is not defined (nor here or the whole package)
    def load_mutations(self, attributes=None, gdsc_datadir=None,
                       mutation_file=None):
        """
        Mutations are listed in vertex attributes. Mutation() objects
        offers methods to identify residues and look up in Ptm(), Motif()
        and Domain() objects, to check if those residues are
        modified, or are in some short motif or domain.
        """

        self.mutation_samples = []
        attributes = attributes if attributes is not None else [
            'Consequence', 'COSMIC_ID', 'SAMPLE_NAME', 'Tissue_TCGA',
            'ZYGOSITY'
        ]
        self.update_vname()
        g = gdsc.GDSC(datadir=gdsc_datadir)
        data = g.read_mutations(attributes=attributes, infile=mutation_file)

        if 'mut' not in self.graph.vs.attributes():
            self.graph.vs['mut'] = [{} for _ in self.graph.vs]

        prg = Progress(len(data), 'Processing mutations', 33)

        for uniprot, muts in iteritems(data):
            prg.step()

            if uniprot in self.nodDct:

                for mu in muts:

                    if self.graph.vs[self.nodDct[uniprot]]['mut'] is None:
                        self.graph.vs[self.nodDct[uniprot]]['mut'] = {}

                    if mu.sample not in \
                            self.graph.vs[self.nodDct[uniprot]]['mut']:
                        self.graph.vs[self.nodDct[uniprot]]['mut']\
                            [mu.sample] = []

                    self.graph.vs[self.nodDct[uniprot]]['mut']\
                        [int(mu.sample)].append(mu)

                    if mu.sample not in self.mutation_samples:
                        self.mutation_samples.append(int(mu.sample))

        prg.terminate()
        data = None

    def load_expression(self, array=False):
        """
        Expression data can be loaded into vertex attributes,
        or into a pandas DataFrame – the latter offers faster
        ways to process and use these huge matrices.
        """

        self.update_vname()
        data = gdsc.read_transcriptomics()

        if 'exp' not in self.graph.vs.attributes():
            self.graph.vs['exp'] = [{} for _ in self.graph.vs]

        prg = Progress(len(data), 'Processing transcriptomics', 33)

        if array:

            for gsymb in data.keys():
                prg.step()

                for up in self.mapper.map_name(gsymb, 'genesymbol', 'uniprot'):

                    if up in self.nodDct:
                        data[up] = data[gsymb]

                del data[gsymb]

            self.exp = pandas.DataFrame(data)

        else:

            for gsymb, expr in iteritems(data):
                prg.step()
                uniprots = self.mapper.map_name(gsymb, 'genesymbol', 'uniprot')

                for up in uniprots:

                    if up in self.nodDct:
                        self.graph.vs[self.nodDct[up]]['exp'] = \
                            dict(expr.items() +
                                 self.graph.vs[self.nodDct[up]]['exp'].items())

        prg.terminate()

    def edges_expression(self, func=lambda x, y: x * y):
        """
        Executes function `func` for each pairs of connected proteins in the
        network, for every expression dataset. By default, `func` simply
        gives the product the (normalized) expression values.

        func : callable
            Function to handle 2 vectors (pandas.Series() objects), should
            return one vector of the same length.
        """

        self.update_vindex()
        self.exp_prod = pandas.DataFrame(index=self.exp.index, columns=[])
        prg = Progress(self.graph.ecount(),
                       'Weigh edges based on protein expression', 37)

        for e in self.graph.es:
            prg.step()
            nodes = self.edge_names(e)

            if nodes[0] in self.exp.columns and nodes[1] in self.exp.columns:
                self.exp_prod[e.index] = func(self.exp[nodes[0]],
                                              self.exp[nodes[1]])

            else:
                self.exp_prod[e.index] = pandas.Series([None] *
                                                       self.exp_prod.shape[0])

        prg.terminate()

    #
    # Find and remove edges where mutations disrupt PTMs
    #

    def mutated_edges(self, sample):
        """
        Compares the mutated residues and the modified residues in PTMs.
        Interactions are marked as mutated if the target residue in the
        underlying PTM is mutated.
        """

        toDel = []
        disrupted = {}

        for e in self.graph.es:

            for v in [e.source, e.target]:

                for smpl, mut in iteritems(self.graph.vs[v]['mut']):

                    if smpl == sample:

                        for ptm in e['ptm']:

                            if mut.original == ptm.ptm.residue:
                                toDel.append(e.index)

                                if e.index not in disrupted:
                                    disrupted[e.index] = \
                                        {'ptms': len(e['ptm']), 'disr': 0}

                                disrupted[e.index]['disr'] += 1

        return toDel, disrupted
    
    def edges_between(self, group1, group2, directed = True, strict = False):
        """
        Selects edges between two groups of vertex IDs.
        Returns set of edge IDs.
        
        :param set group1,group2:
            List, set or tuple of vertex IDs.
        :param bool directed:
            Only edges with direction `group1 -> group2` selected.
        :param bool strict:
            Edges with no direction information still selected even if
            ``directed`` is `False`.
        """
<<<<<<< HEAD

        if method == 'ALL':

            def _method(s1, s2):

                return s2.difference(s1)

        else:

            def _method(s1, s2):

                return s1.intersection(s2)

        if go_desc is None:
            go_desc = dataio.go_descendants_goose(aspects = aspects)

        go_terms = (
            set(go_terms)
            if type(go_terms) in {set, list, tuple} else
            {go_terms}
        )
        all_desc = set.union(
            *(go_desc[term] for term in go_terms if term in go_desc)
        )

        if 'go' not in self.graph.vs.attributes():
            self.go_annotate(aspects = aspects)

        vids = set(
            i for i, v in enumerate(self.graph.vs)
            if any(
                _method(v['go'][a], all_desc)
                for a in aspects
            )
        )

        return vids

    def select_by_go(
            self,
            go_terms,
            go_desc=None,
            aspects=('C', 'F', 'P'),
            method='ANY',
        ):
=======
        
        edges = set()
        
        for e in self.graph.es:
            
            if (
                (e.source in group1 and e.target in group2) or
                (e.target in group1 and e.target in group2)
            ):
                
                if not directed or (not e['dirs'].is_directed and not strict):
                    
                    edges.add(e.index)
                    continue
                
                up1 = self.up(e.source)
                up2 = self.up(e.target)
                
                if (
                    (e.source in group1 and e['dirs'].get_dir((up1, up2))) or
                    (e.target in group1 and e['dirs'].get_dir((up2, up1)))
                ):
                    
                    edges.add(e.index)
        
        return edges
    
    def label(self, label, idx, what = 'vertices'):
>>>>>>> 84f22af5
        """
        Creates a boolean attribute ``label`` True for the
        vertex or edge IDs in the set ``idx``.
        """
<<<<<<< HEAD

        _method = 'union' if method == 'ANY' else 'intersection'

        if isinstance(go_terms, common.basestring):

            go_terms = (go_terms,)

        if go_desc is None:

            go_desc = dataio.go_descendants_goose(aspects = aspects)

        return getattr(set, _method)(
            *[self.select_by_go_single(
                term = term,
                go_desc = go_desc,
                aspects = aspects,
            )
            for term in go_terms
        ])

    def select_by_go_single(
            self,
            term,
            go_desc = None,
            aspects = ('C', 'F', 'P'),
        ):
        """
        Retrieves the vertex IDs of all vertices annotated with a Gene
        Ontology term or its descendants.

        The method is not aware which aspect the term belongs to, it checks
        in all aspects, but providing the ``aspects`` argument you can
        avoid loading all data from GO and also checking unnecessarily in
        all.
        """

        if go_desc is None:

            go_desc = dataio.go_descendants_goose(aspects = aspects)

        if 'go' not in self.graph.vs.attributes():

            self.go_annotate(aspects = aspects)

        all_terms = go_desc[term]
        all_terms.add(term)

        return set(
            v.index
            for v in self.graph.vs
            if any(v['go'][a] & all_terms for a in aspects)
        )

    def select_by_go_expr(
            self,
            go_expr,
            go_desc = None,
            aspects = ('C', 'F', 'P'),
        ):
        """
        Selects vertices based on an expression of Gene Ontology terms.

=======
        
        seq = self.graph.es if what == 'edges' else self.graph.vs
        cnt = self.graph.ecount() if what == 'edges' else self.graph.vcount()
        
        seq[label] = [False for _ in xrange(cnt)]
        
        for i in idx:
            
            seq[i][label] = True
    
    def label_vertices(self, label, vertices):
        """
        Creates a boolean vertex attribute ``label`` True for the
        vertex IDs in the set ``vertices``.
        """
        
        self.label(label, vertices)
    
    def label_edges(self, label, edges):
        """
        Creates a boolean edge attribute ``label`` True for the
        edge IDs in the set ``edges``.
        """
        
        self.label(label, edges, 'edges')
    
    def select_by_go_all(self, go_terms):
        """
        Selects the nodes annotated by all GO terms in ``go_terms``.
        
        Returns set of vertex IDs.
        
        :param list go_terms:
            List, set or tuple of GO terms.
        """
        
        annot = self.get_go()
        
        return annot.select_by_all(
            terms = go_terms,
            uniprots = self.graph.vs['name'],
        )
    
    def _select_by_go(self, go_terms):
        """
        Retrieves the vertex IDs of all vertices annotated with any of the
        Gene Ontology terms or their descendants.
        """
        
        annot = self.get_go()
        
        return annot.select_by_term(
            terms = go_terms,
            uniprots = self.graph.vs['name'],
        )
    
    def select_by_go(self, go_terms):
        """
        Retrieves the vertex IDs of all vertices annotated with any
        Gene Ontology terms or their descendants, or evaluates string
        expression (see ``select_by_go_expr``).
        
        :param str,set go_terms:
            A single GO term, a set of GO terms or an expression with
            GO terms.
        """
        
        annot = self.get_go()
        
        return annot.select(
            terms = go_terms,
            uniprots = self.graph.vs['name'],
        )
    
    def select_by_go_expr(self, go_expr):
        """
        Selects vertices based on an expression of Gene Ontology terms.
        Operator precedence not considered, please use parentheses.
        
>>>>>>> 84f22af5
        :param str go_expr:
            An expression of Gene Ontology terms. E.g.
            ``'(GO:0005576 and not GO:0070062) or GO:0005887'``. Parentheses
            and operators ``and``, ``or`` and ``not`` can be used.
        """
<<<<<<< HEAD

        ops = {
            'and': 'intersection',
            'or':  'union',
        }

        if go_desc is None:

            go_desc = dataio.go_descendants_goose(aspects = aspects)

        if isinstance(go_expr, common.basestring):

            # tokenizing expression if it is a string
            go_expr = _rego.findall(go_expr)

        # initial values
        result   = set()
        stack    = []
        sub      = False
        negate   = False
        op       = None
        this_set = None

        for it in go_expr:

            # processing expression by tokens

            if sub:

                if it == ')':

                    # token is a closing parenthesis
                    # execute sub-selection
                    this_set = self.select_by_go_expr(
                        go_expr = stack,
                        go_desc = go_desc,
                        aspects = aspects,
                    )
                    stack = []

                else:

                    # token is something else
                    # add to sub-selection stack
                    stack.append(it)

            elif it == 'not':

                # token is negation
                # turn on negation for the next set
                negate = True
                continue

            elif it == '(':

                # token is a parenthesis
                # start a new sub-selection
                sub = True
                continue

            elif it[:3] == 'GO:':

                # token is a GO term
                # get the vertex selection by the single term method
                this_set = self.select_by_go_single(
                    it,
                    go_desc = go_desc,
                    aspects = aspects,
                )

            elif it in ops:

                # token is an operator
                # set it for use at the next operation
                op = ops[it]

            if this_set is not None:

                if op is not None:

                    result = getattr(result, op)(this_set)

                else:

                    result = this_set

                this_set = None
                op       = None

        return result
=======
        
        annot = self.get_go()
        
        return annot.select_by_expr(
            expr = go_expr,
            uniprots = self.graph.vs['name'],
        )
>>>>>>> 84f22af5

    def label_by_go(self, label, go_terms, method = 'ANY'):
        """
        Assigns a boolean vertex attribute to nodes which tells whether
        the node is annotated by all or any of the GO terms.
        """
<<<<<<< HEAD

        vids = self.select_by_go(go_terms, **kwargs)
        self.graph.vs[label] = [False for _ in xrange(self.graph.vcount())]

        for vid in vids:
            self.graph.vs[vid][label] = True

=======
        
        _method = (
            self.select_by_go_all
                if method.upper() == 'ALL'
            else self.select_by_go
        )
        
        vids = _method(go_terms)
        
        self.label_vertices(label, vids)
    
>>>>>>> 84f22af5
    def network_by_go(
            self,
            node_categories,
            network_sources = None,
            include = None,
            exclude = None,
            directed = False,
            keep_undirected = False,
            prefix  = 'GO',
            delete  = True,
            copy = False,
            vertex_attrs = True,
            edge_attrs = True,
        ):
        """
        Creates or filters a network based on Gene Ontology annotations.

        :param dict node_categories:
            A dict with custom category labels as keys and expressions of
            GO terms as values. E.g.
            ``{'extracell': 'GO:0005576 and not GO:0070062',
               'plasmamem': 'GO:0005887'}``.
        :param dict network_sources:
            A dict with anything as keys and network input format definintions
            (``input_formats.ReadSettings`` instances) as values.
        :param list include:
            A list of tuples of category label pairs. By default we keep all
            edges connecting proteins annotated with any of the defined
            categories. If ``include`` is defined then only edges between
            category pairs defined here will be kept and all others deleted.
        :param list exclude:
            Similarly to include, all edges will be kept but the ones listed
            in ``exclude`` will be deleted.
        :param bool directed:
            If True ``include`` and ``exclude`` relations will be processed
            with directed (source, target) else direction won't be considered.
        :param bool keep_undirected:
            If True the interactions without direction information will be
            kept even if ``directed`` is True. Passed to ``edges_between``
            as ``strict`` argument.
        :param str prefix:
            Prefix for all vertex and edge attributes created in this
            operation. E.g. if you have a category label 'bar' and prefix
            is 'foo' then you will have a new vertex attribute 'foo__bar'.
        :param bool delete:
            Delete the vertices and edges which don't belong to any of the
            categories.
        :param bool copy:
            Return a copy of the entire ``PyPath`` object with the graph
            filtered by GO terms. By default the object is modified in place
            and ``None`` is returned.
        :param bool vertex_attrs:
            Create vertex attributes.
        :param bool edge_attrs:
            Create edge attributes.
        """
<<<<<<< HEAD

        pass
=======
        
        if network_sources:
            
            self.init_network(network_sources)
        
        if self.graph.vcount() == 0:
            
            self.load_omnipath()
        
        if copy:
            
            graph_original = modcopy.deepcopy(self.graph)
        
        vselections = dict(
            (
                label,
                self.select_by_go(definition)
            )
            for label, definition in iteritems(node_categories)
        )
        
        categories = tuple(vselections.keys())
        
        eselections = {}
        
        for label in itertools.product(categories, categories):
            
            if include and label not in include:
                
                continue
                
            elif exclude and label in exclude:
                
                continue
            
            eselections[label] = self.edges_between(
                    vselections[label[1]],
                    vselections[label[2]],
                    directed = directed,
                    strict = keep_undirected,
            )
        
        if vertex_attrs:
            
            for label, vertices in iteritems(vselections):
                
                self.label_vertices('%s__%s' % (prefix, label), vertices)
        
        if edge_attrs:
            
            for (label1, label2), edges in iteritems(eselections):
                
                self.label_edges(
                    '%s__%s__%s' % (prefix, label1, label2),
                    edges,
                )
        
        if delete:
            
            edges_to_delete = (
                set(xrange(self.graph.ecount())) -
                set.union(*eselections.values())
            )
            
            self.graph.delete_edges(edges_to_delete)
            
            self.graph.delete_vertices(
                np.where(np.array(self.graph.degree()) == 0)
            )
            
            self.update_vname()
        
        if copy:
            
            pypath_new = PyPath(copy = self)
            self.graph = graph_original
            self.update_vname()
            return pypath_new
>>>>>>> 84f22af5

    def load_ligand_receptor_network(self, lig_rec_resources=True,
                                     inference_from_go=True,
                                     sources=None,
                                     keep_undirected=False,
                                     keep_rec_rec=False,
                                     keep_lig_lig=False):
        """
        Initializes a ligand-receptor network.
        """

        if sources is None:
            sources = data_formats.pathway

        CC_EXTRACELL    = 'GO:0005576' # select all extracellular
        CC_EXOSOME      = 'GO:0070062' # remove exosome localized proteins
        CC_PLASMAMEM    = 'GO:0005887' # select plasma membrane proteins
        MF_RECBINDING   = 'GO:0005102' # select ligands
        MF_RECACTIVITY  = 'GO:0038023' # select receptors
        MF_ECM_STRUCT   = 'GO:0005201' # select matrix structure proteins
                                       # e.g. collagene
        MF_CATALYTIC    = 'GO:0003824' # select enzymes, e.g. MMPs
        
        BP_SURF_REC_SIG = 'GO:0007166' # cell surface receptor signaling pw.
        CC_ECM_COMP     = 'GO:0044420' # ECM component
        

        if inference_from_go:
<<<<<<< HEAD

            go_desc = dataio.go_descendants_goose(aspects = ('C', 'F'))
=======
            
            go_desc = dataio.go_descendants_quickgo(aspects = ('C', 'F'))
>>>>>>> 84f22af5
            self.init_network(sources)

            if 'go' not in self.graph.vs.attributes():
                self.go_annotate()
            
            vids_extracell   = self.select_by_go(CC_EXTRACELL,   go_desc)
            vids_exosome     = self.select_by_go(CC_EXOSOME,     go_desc)
            #vids_extracell   = vids_extracell - vids_exosome
            vids_plasmamem   = self.select_by_go(CC_PLASMAMEM,   go_desc)
            vids_recbinding  = self.select_by_go(MF_RECBINDING,  go_desc)
            vids_recactivity = self.select_by_go(MF_RECACTIVITY, go_desc)

            receptors = vids_plasmamem & vids_recactivity
            ligands   = vids_extracell & vids_recbinding

            ureceptors = set(self.nodNam[i] for i in receptors)
            uligands = set(self.nodNam[i] for i in ligands)

            lig_with_interactions = set()
            rec_with_interactions = set()
            lig_rec_edges = set()
            lig_lig_edges = set()
            rec_rec_edges = set()

            # vertex attributes to mark ligands and receptors
            self.graph.vs['GO_ligand'] = [
                False for _ in xrange(self.graph.vcount())
            ]
            self.graph.vs['GO_receptor'] = [
                False for _ in xrange(self.graph.vcount())
            ]

            for e in self.graph.es:

                # set boolean vertex attributes
                if e.source in ligands:

                    self.graph.vs[e.source]['GO_ligand'] = True

                if e.target in ligands:

                    self.graph.vs[e.target]['GO_ligand'] = True

                if e.source in receptors:

                    self.graph.vs[e.source]['GO_receptors'] = True

                if e.target in receptors:

                    self.graph.vs[e.target]['GO_receptors'] = True

                # set edge attributes and collect edges to keep
                di = e['dirs']

                srcs = set(
                    self.up(u).index
                    for u in di.src(keep_undirected)
                )
                tgts = set(
                    self.up(u).index
                    for u in di.tgt(keep_undirected)
                )

                # ligand-receptor interaction
                if srcs & ligands and tgts & receptors:
                    lig_rec_edges.add(e.index)
                    lig_with_interactions.update(srcs)
                    rec_with_interactions.update(tgts)
                    e['sources'].add('GO_lig_rec')

                    if (
                        di.straight[0] in uligands and
                        di.straight[1] in ureceptors
                    ):

                        di.sources[di.straight].add('GO_lig_rec')

                    if (
                        di.reverse[0] in uligands and
                        di.reverse[1] in ureceptors
                    ):

                        di.sources[di.reverse].add('GO_lig_rec')

                # ligand-ligand interaction
                elif keep_lig_lig and srcs & ligands and tgts & ligands:
                    lig_lig_edges.add(e.index)
                    e['sources'].add('GO_lig_lig')

                    for d in di.sources.values():

                        if d:

                            d.add('GO_lig_lig')

                # receptor-receptor interaction
                elif keep_rec_rec and srcs & receptors and tgts & receptors:
                    rec_rec_edges.add(e.index)
                    e['sources'].add('GO_rec_rec')

                    for d in di.sources.values():

                        if d:

                            d.add('GO_rec_rec')

            self.set_boolean_vattr('ligand_go',   lig_with_interactions)
            self.set_boolean_vattr('receptor_go', rec_with_interactions)
            edges_to_delete = (
                set(xrange(self.graph.ecount())) -
                set.union(
                    lig_rec_edges,
                    rec_rec_edges,
                    lig_lig_edges,
                )
            )

            self.graph.delete_edges(edges_to_delete)
            self.graph.delete_vertices(
                [i for i, d in enumerate(self.graph.degree()) if not d]
            )

        self.update_vname()
        self.update_sources()

        if lig_rec_resources:
            datasets = modcopy.deepcopy(data_formats.ligand_receptor)
            datasets['cellphonedb'].inputArgs = {
                'ligand_ligand':     keep_lig_lig,
                'receptor_receptor': keep_rec_rec,
            }
            self.load_resources(datasets)

    def set_boolean_vattr(self, attr, vids, negate = False):
        """
        """

        vids = set(vids)

        if negate:
            vids = set(xrange(self.graph.vcount())) - vids

        self.graph.vs[attr] = [i in vids for i in xrange(self.graph.vcount())]

    def go_annotate_graph(self, aspects = ('C', 'F', 'P')):
        """
        Annotates protein nodes with GO terms. In the ``go`` vertex
        attribute each node is annotated by a dict of sets where keys are
        one letter codes of GO aspects and values are sets of GO accessions.
        """

        go.annotate(self.graph, aspects = aspects)

    def load_go(self, organism = None):
        """
        Creates a ``pypath.go.GOAnnotation`` object for one organism in the
        dict under ``go`` attribute.

        :param int organism:
            NCBI Taxonomy ID of the organism.
        """
        
        organism = organism or self.ncbi_tax_id
        
        if not hasattr(self, 'go'):
            self.go = {}
        
        self.go[organism] = go.GOAnnotation(organism)
    
    def get_go(self, organism = None):
        """
        Returns the ``GOAnnotation`` object for the organism requested
        (or the default one).
        """
        
        organism = organism or self.ncbi_tax_id
        
        if not hasattr(self, 'go') or organism not in self.go:
            
            self.load_go(organism = organism)
        
        return self.go[organism]
    
    def go_enrichment(self, proteins=None, aspect='P', alpha=0.05,
                      correction_method='hommel', all_proteins=None):
        """
        Does not work at the moment because cfisher module should be
        replaced with scipy.
        """

        if not hasattr(self, 'go') or self.ncbi_tax_id not in self.go:
            self.go_dict()

        all_proteins = (
            set(all_proteins)
                if isinstance(all_proteins, list) else
            all_proteins
                if isinstance(all_proteins, set) else
            set(self.graph.vs['name'])
        )

        annotation = dict(
            (up, g)
            for up, g in iteritems(
                getattr(
                    self.go[self.ncbi_tax_id],
                    aspect.lower()
                )
            )
            if up in all_proteins
        )

        enr = go.GOEnrichmentSet(
            aspect=aspect,
            organism=self.ncbi_tax_id,
            basic_set=annotation,
            alpha=alpha,
            correction_method=correction_method)

        if proteins is not None:
            enr.new_set(set_names=proteins)

        return enr

    def init_gsea(self, user):
        """
        Initializes a ``pypath.gsea.GSEA`` object and shows the list of the
        collections in MSigDB.
        """

        self.gsea = gsea.GSEA(user=user, mapper=self.mapper)
        sys.stdout.write('\n :: GSEA object initialized, use '
                         'load_genesets() to load some of the collections.\n')
        sys.stdout.write('      e.g. load_genesets([\'H\'])\n\n')
        sys.stdout.flush()
        self.gsea.show_collections()

    def add_genesets(self, genesets):
        """
        """

        for gsetid in genesets:

            if gsetid in self.gsea.collections:
                self.gsea.load_collection(gsetid)

    def geneset_enrichment(self, proteins, all_proteins=None, geneset_ids=None,
                           alpha=0.05, correction_method='hommel'):
        """
        Does not work at the moment because cfisher module should be
        replaced with scipy.
        """

        all_proteins = self.graph.vs['name'] \
            if all_proteins is None else all_proteins
        enr = gsea.GSEABinaryEnrichmentSet(
            basic_set=all_proteins,
            gsea=self.gsea,
            geneset_ids=geneset_ids,
            alpha=alpha,
            correction_method=correction_method)
        enr.new_set(proteins)

        return enr

    def update_adjlist(self, graph=None, mode='ALL'):
        """
        Creates an adjacency list in a list of sets format.
        """

        graph = graph or self.graph
        self.adjlist = [
            set(graph.neighbors(
                node, mode=mode)) for node in xrange(graph.vcount())
        ]

    def find_all_paths(self, start, end, mode='OUT', maxlen=2,
                       graph=None, silent=False):
        """
        Finds all paths up to length `maxlen` between groups of
        vertices. This function is needed only becaues igraph`s
        get_all_shortest_paths() finds only the shortest, not any
        path up to a defined length.

        @start : int or list
            Indices of the starting node(s) of the paths.
        @end : int or list
            Indices of the target node(s) of the paths.
        @mode : 'IN', 'OUT', 'ALL'
            Passed to igraph.Graph.neighbors()
        @maxlen : int
            Maximum length of paths in steps, i.e. if maxlen = 3, then
            the longest path may consist of 3 edges and 4 nodes.
        @graph : igraph.Graph object
            The graph you want to find paths in. self.graph by default.
        """

        def find_all_paths_aux(start, end, path, maxlen=None):
            path = path + [start]

            if start == end:
                return [path]

            paths = []

            if len(path) < maxlen + 1:

                for node in self.adjlist[start] - set(path):
                    paths.extend(
                        find_all_paths_aux(node, end, path, maxlen))

            return paths

        graph = graph or self.graph

        if not hasattr(self, 'adjlist'):
            self.update_adjlist(graph, mode = mode)

        all_paths = []
        start = start if isinstance(start, list) else [start]
        end = end if isinstance(end, list) else [end]

        if not silent:
            prg = Progress(
                len(start) * len(end),
                'Looking up all paths up to length %u' % maxlen, 1)

        for s in start:

            for e in end:

                if not silent:
                    prg.step()

                all_paths.extend(find_all_paths_aux(s, e, [], maxlen))

        if not silent:
            prg.terminate()

        return all_paths

    def find_all_paths2(self, graph, start, end, mode='OUT', maxlen=2,
                        psize=100):
        """
        """

        def one_step(paths, adjlist):
            # extends all paths by one step using all neighbors in adjacency
            # list
            return [
                i for ii in [[s + [a] for a in adjlist[s[-1]] if a not in s]
                             for s in paths] for i in ii
            ]

        def parts(paths, targets, adjlist, maxlen=2, psize=100, depth=1):
            complete_paths = [p for p in paths if p[-1] in targets]

            if len(paths) > 0 and len(paths[0]) <= maxlen:

                for i in xrange(0, len(paths), psize):
                    new_paths = one_step(paths[i:i + psize], adjlist)
                    complete_paths += parts(
                        new_paths,
                        targets,
                        adjlist,
                        maxlen,
                        psize,
                        depth=depth + 1)
                    sys.stdout.write("\r" + " " * 90)
                    sys.stdout.write('\r\tDepth: %u :: Paths found: %u' %
                                     (depth, len(complete_paths)))
                    sys.stdout.flush()

            return complete_paths

        graph = self.graph if graph is None else graph
        all_paths = []
        start = start if isinstance(start, list) else [start]
        end = end if isinstance(end, list) else [end]
        send = set(end)
        sys.stdout.write('\n')
        adjlist = [
            set(graph.neighbors(
                node, mode=mode)) for node in xrange(graph.vcount())
        ]
        paths = [[s] for s in start]
        all_paths = parts(paths, end, adjlist, maxlen, psize)
        sys.stdout.write('\n')

        return all_paths

    def transcription_factors(self):
        """
        """

        return common.uniqList([
            j
            for ssl in [
                i for sl in [[
                    e['dirs'].src_by_source(s)
                    for s in e['sources_by_type']['TF']
                ] for e in self.graph.es if 'TF' in e['type']] for i in sl
            ] for j in ssl
        ])

    def neighbourhood_network(self, center, second=False):
        """
        """

        center = center if isinstance(
            center, int) else self.graph.vs['name'].index(center)

        if second:
            nodes = self.second_neighbours(
                center, indices=True, with_first=True)

        else:
            nodes = self.first_neighbours(center, indices=True)

        nodes.append(center)

        return self.graph.induced_subgraph(
            nodes, implementation='create_from_scratch')

    def get_proteomicsdb(self, user, passwd, tissues=None, pickle=None):
        """
        """

        self.proteomicsdb = proteomicsdb.ProteomicsDB(user, passwd)
        self.proteomicsdb.load(pfile=pickle)
        self.proteomicsdb.get_tissues()
        self.proteomicsdb.tissues_x_proteins(tissues=tissues)
        self.exp_samples = self.proteomicsdb.tissues_loaded

    def prdb_tissue_expr(self, tissue, prdb=None, graph=None, occurrence=1,
                         group_function=lambda x: sum(x) / float(len(x)),
                         na_value=0.0):
        """
        """

        graph = self.graph if graph is None else graph
        prdb = self.proteomicsdb if prdb is None else prdb
        samples = (
            prdb.samples[tissue]
            if tissue in prdb.samples
            else [tissue] if tissue in prdb.expression
            else []
        )

        nsamples = len(samples)
        occurrence = min(nsamples, occurrence) \
            if isinstance(occurrence, int) \
            else nsamples * occurrence

        proteins_present = set([
            uniprot
            for uniprot, cnt in iteritems(Counter(itertools.chain(*[
                        prdb.expression[sample].keys()
                        for sample in samples
                    ])))
            if cnt >= occurrence
        ]) & set(graph.vs['name'])

        expressions = dict([(uniprot, group_function([
            prdb.expression[sample][uniprot] for sample in samples
            if uniprot in prdb.expression[sample]
        ])) for uniprot in proteins_present])

        graph.vs[tissue] = [
            na_value if v['name'] not in expressions else expressions[v['name']]
            for v in graph.vs
        ]

    def load_hpa(self, normal=True, pathology=True, cancer=True,
                 summarize_pathology=True, tissues=None,
                 quality=set(['Supported', 'Approved']),
                 levels={'High': 3, 'Medium': 2, 'Low': 1, 'Not detected': 0},
                 graph=None, na_value=0):
        """
        Loads Human Protein Atlas data into vertex attributes.
        """

        graph = graph or self.graph
        hpa = dataio.get_proteinatlas(
            normal = normal, pathology = pathology or cancer)

        graph.vs['hpa'] = [{} for _ in xrange(graph.vcount())]

        if normal:

            for tissue, data in iteritems(hpa['normal']):

                if tissues is not None and tissue not in tissues:
                    continue

                for v in graph.vs:
                    v['hpa'][tissue] = (
                        levels[data[v['name']][0]]
                        if v['name'] in data and data[v['name']][1] in quality
                        else na_value)

        if cancer or pathology:
            counts = set(['Not detected', 'Low', 'Medium', 'High'])

            for tissue, data in iteritems(hpa['pathology']):

                if tissues is not None and tissue not in tissues:
                    continue

                graph.vs[tissue] = [{} if summarize_pathology else na_value
                                    for v in xrange(graph.vcount())]

                for v in graph.vs:

                    if v['name'] in data:

                        if summarize_pathology:
                            patho_sum = collections.Counter(dict(
                                i for i in data[v['name']].items()
                                if i[0] in counts))

                            if len(patho_sum):
                                v[tissue] = levels[patho_sum.most_common()[0][0]]

                        else:
                            v[tissue] = data[v['name']]

    def tissue_network(self, tissue, graph=None):
        """
        Returns a network which includes the proteins expressed in
        certain tissue according to ProteomicsDB.

        Args:
        -----
        :param str tissue:
            Tissue name as used in ProteomicsDB.
        :param igraph.Graph graph:
            A graph object, by default the `graph` attribute of
            the current instance.
        """

        graph = self.graph if graph is None else graph

        if tissue not in graph.vs.attributes():
            self.prdb_tissue_expr(tissue, graph=graph)

        return graph.induced_subgraph(
            [v.index for v in graph.vs if v[tissue] > 0.0])

    def small_plot(self, graph, **kwargs):
        """
        This method is deprecated, do not use it.
        """

        arrow_size = []
        arrow_width = []
        edge_color = []
        dgraph = graph if graph.is_directed() else self.get_directed(
            graph, True, False, True)

        toDel = []

        for e in dgraph.es:

            if not e['dirs'].is_directed and e.index not in toDel:
                opp = dgraph.get_eid(e.target, e.soure, error=False)

                if opp != -1 and not dgraph.es[opp]['dirs'].is_directed():
                    toDel.append(opp)

        dgraph.delete_edges(list(set(toDel)))

        for e in dgraph.es:
            src = dgraph.vs[e.source]['name']
            tgt = dgraph.vs[e.target]['name']

            if not e['dirs'].is_directed():
                edge_color.append('#646567')
                arrow_size.append(0.0001)
                arrow_width.append(0.0001)

            else:

                if e['dirs'].is_stimulation((src, tgt)):
                    edge_color.append('#6EA945')
                    arrow_size.append(0.5)
                    arrow_width.append(0.7)

                elif e['dirs'].is_inhibition((src, tgt)):
                    edge_color.append('#DA0025')
                    arrow_size.append(0.5)
                    arrow_width.append(0.7)

                else:
                    edge_color.append('#007B7F')
                    arrow_size.append(0.5)
                    arrow_width.append(0.7)

        p = bdrawing.Plot(
            graph=dgraph,
            edge_color=edge_color,
            edge_arrow_size=arrow_size,
            edge_arrow_width=arrow_width,
            vertex_label=dgraph.vs['label'],
            vertex_color='ltp',
            vertex_alpha='FF',
            edge_alpha='FF',
            edge_label=[', '.join(l) for l in dgraph.es['loc']],
            vertex_label_family='HelveticaNeueLT Std Lt',
            edge_label_family='HelveticaNeueLT Std Lt',
            **kwargs)

        return p.draw()

    def communities(self, method, **kwargs):
        """
        """

        graph = self.graph

        if method == 'spinglass':
            giant = self.get_giant()
            graph = giant

            if 'spins' not in kwargs:
                kwargs['spins'] = 255

        elif method == 'fastgreedy':
            undgr = self.as_undirected(combine_edges='ignore')
            graph = undgr

        if hasattr(graph, '%s_community' % method):
            to_call = getattr(graph, '%s_community' % method)

            if hasattr(to_call, '__call__'):
                comm = to_call(**kwargs)

            if comm.__class__.__name__ == 'VertexDendrogram':
                comm = comm.as_clustering()

        return comm

    def set_receptors(self):
        """
        Creates a vertex attribute `rec` with value *True* if
        the protein is a receptor, otherwise *False*.
        """

        self.update_vname()
        self.graph.vs['rec'] = [False for _ in self.graph.vs]

        if 'rec' not in self.lists:
            self.receptors_list()

        for rec in self.lists['rec']:

            if rec in self.nodDct:
                self.graph.vs[self.nodDct[rec]]['rec'] = True

    def set_plasma_membrane_proteins_cspa(self):
        """
        Creates a vertex attribute `cspa` with value *True* if
        the protein is a plasma membrane protein according to CPSA,
        otherwise *False*.
        """

        self.update_vname()
        self.graph.vs['cspa'] = [False for _ in self.graph.vs]

        if 'cspa' not in self.lists:
            self.cspa_list()

        for sp in self.lists['cspa']:

            if sp in self.nodDct:
                self.graph.vs[self.nodDct[sp]]['cspa'] = True

    def set_plasma_membrane_proteins_surfaceome(self, score_threshold = .0):
        """
        Creates a vertex attribute `ishs` with value *True* if
        the protein is a plasma membrane protein according to the In Silico
        Human Surfaceome, otherwise *False*.
        """

        self.update_vname()
        self.graph.vs['ishs'] = [False for _ in self.graph.vs]

        # always load this to apply score threshold
        self.surfaceome_list(score_threshold = score_threshold)

        for sp in self.lists['ishs']:

            if sp in self.nodDct:

                self.graph.vs[self.nodDct[sp]]['ishs'] = True

    def set_plasma_membrane_proteins_cspa_surfaceome(
            self,
            score_threshold = .0,
        ):
        """
        Creates a vertex attribute ``surf`` with value *True* if
        the protein is a plasma membrane protein according either to the
        Cell Surface Protein Atlas or the In Silico Human Surfaceome.
        """

        self.set_plasma_membrane_proteins_cspa()
        self.set_plasma_membrane_proteins_surfaceome(
            score_threshold = score_threshold
        )

        self.graph.vs['surf'] = [
            cspa or ishs
            for cspa, ishs in
            zip(self.graph.vs['cspa'], self.graph.vs['ishs'])
        ]

    def load_surfaceome_attrs(self):
        """
        Loads vertex attributes from the In Silico Human Surfaceome.
        Attributes are ``surfaceome_score``, ``surfaceome_class`` and
        ``surfaceome_subclass``.
        """

        attrs = (
            'surfaceome_score',
            'surfaceome_class',
            'surfaceome_subclass',
        )

        self.update_vname()

        sf = dataio.get_surfaceome()

        for i, attr in enumerate(attrs):

            self.graph.vs[attr] = [
                sf[v['name']][i]
                for v in self.graph.vs
                if v['name'] in sf
            ]

    def load_matrisome_attrs(self, organism = None):
        """
        Loads vertex attributes from MatrisomeDB 2.0. Attributes are
        ``matrisome_class``, ``matrisome_subclass`` and ``matrisome_notes``.
        """

        attrs = (
            'matrisome_class',
            'matrisome_subclass',
            'matrisome_notes',
        )

        organism = organism or self.ncbi_tax_id

        matrisome = dataio.get_matrisome(organism = organism)

        for i, attr in enumerate(attrs):

            self.graph.vs[attr] = [
                matrisome[v['name']][i]
                for v in self.graph.vs
                if v['name'] in matrisome
            ]

    def load_membranome_attrs(self):
        """
        Loads attributes from Membranome, a database of single-helix
        transmembrane proteins.
        """

        self.update_vname()

        self.graph.vs['membranome_location'] = [
            None for _ in xrange(self.graph.vcount())
        ]

        m = dataio.get_membranome()

        for uniprot, mem, side in m:

            if uniprot in self.nodDct:

                self.graph.vs[
                        self.nodDct[uniprot]
                    ][
                        'membranome_location'
                    ] = (mem, side)

    def load_exocarta_attrs(
            self,
            load_samples = False,
            load_refs = False,
        ):
        """
        Creates vertex attributes from ExoCarta data. Creates a boolean
        attribute ``exocarts_exosomal`` which tells whether a protein is
        in ExoCarta i.e. has been found in exosomes. Optionally creates
        attributes ``exocarta_samples`` and ``exocarta_refs`` listing the
        sample tissue and the PubMed references, respectively.
        """

        self._load_exocarta_vesiclepedia_attrs(
            database = 'exocarta',
            load_samples = load_samples,
            load_refs = load_refs,
        )

    def load_vesiclepedia_attrs(
            self,
            load_samples = False,
            load_refs = False,
            load_vesicle_type = False,
        ):
        """
        Creates vertex attributes from Vesiclepedia data. Creates a boolean
        attribute ``vesiclepedia_in_vesicle`` which tells whether a protein is
        in ExoCarta i.e. has been found in exosomes. Optionally creates
        attributes ``vesiclepedia_samples``, ``vesiclepedia_refs`` and
        ``vesiclepedia_vesicles`` listing the sample tissue, the PubMed
        references and the vesicle types, respectively.
        """

        self._load_exocarta_vesiclepedia_attrs(
            database = 'vesiclepedia',
            load_samples = load_samples,
            load_refs = load_refs,
            load_vesicle_type = load_vesicle_type,
        )

    def _load_exocarta_vesiclepedia_attrs(
            self,
            database = 'exocarta',
            load_samples = False,
            load_refs = False,
            load_vesicle_type = False,
        ):

        database = database.lower()

        exo = dataio._get_exocarta_vesiclepedia(
            database = database,
            organism = self.ncbi_tax_id
        )

        bool_attr = (
            'exocarta_exosomal'
                if database == 'exocarta' else
            'vesiclepedia_in_vesicle'
        )

        self.graph.vs[bool_attr] = [
            False for _ in xrange(self.graph.vcount())
        ]
        if load_samples:

            self.graph.vs['%s_samples' % database] = [
                set() for _ in xrange(self.graph.vcount())
            ]
        if load_refs:

            self.graph.vs['%s_refs' % database] = [
                set() for _ in xrange(self.graph.vcount())
            ]
        if database == 'vesiclepedia' and load_vesicle_type:

            self.graph.vs['%s_vesicles' % database] = [
                set() for _ in xrange(self.graph.vcount())
            ]

        for e in exo:

            uniprots = self.mapper.map_name(
                e[1],
                'genesymbol',
                'uniprot',
                ncbi_tax_id = self.ncbi_tax_id,
            )

            for u in uniprots:

                if u not in self.nodInd:

                    continue

                v = self.graph.vs[self.nodDct[u]]

                v[bool_attr] = True

                if load_samples:

                    v['%s_samples' % database].add(e[3][2])

                if load_refs and e[3][0] is not None:

                    v['%s_refs' % database].add(e[3][0])

                if database == 'vesiclepedia' and load_vesicle_type:

                    v['%s_vesicles' % database].update(set(e[3][3]))

    def set_kinases(self):
        """
        Creates a vertex attribute `kin` with value *True* if
        the protein is a kinase, otherwise *False*.
        """

        self.update_vname()
        self.graph.vs['kin'] = [False for _ in self.graph.vs]

        if 'kin' not in self.lists:
            self.kinases_list()

        for kin in self.lists['kin']:

            if kin in self.nodDct:
                self.graph.vs[self.nodDct[kin]]['kin'] = True

    def set_signaling_proteins(self):
        """
        Creates a vertex attribute `kin` with value *True* if
        the protein is a kinase, otherwise *False*.
        """

        self.update_vname()
        self.graph.vs['sig'] = [False for _ in self.graph.vs]

        if 'sig' not in self.lists:
            self.signaling_proteins_list()

        for sig in self.lists['sig']:

            if sig in self.nodDct:
                self.graph.vs[self.nodDct[sig]]['sig'] = True

    def set_druggability(self):
        """
        Creates a vertex attribute `dgb` with value *True* if
        the protein is druggable, otherwise *False*.
        """

        self.update_vname()
        self.graph.vs['dgb'] = [False for _ in self.graph.vs]

        if 'dgb' not in self.lists:
            self.druggability_list()

        for dgb in self.lists['dgb']:

            if dgb in self.nodDct:
                self.graph.vs[self.nodDct[dgb]]['dgb'] = True

    def set_drugtargets(self, pchembl=5.0):
        """
        Creates a vertex attribute `dtg` with value *True* if
        the protein has at least one compound binding with
        affinity higher than `pchembl`, otherwise *False*.

        Args:
        -----
        :param float pchembl:
            Pchembl threshold.
        """

        self.update_vname()
        self.graph.vs['dtg'] = [False for _ in self.graph.vs]

        if 'compounds_data' not in self.graph.vs.attributes():
            self.compounds_from_chembl(assay_types=['B'], pchembl=True)

        for v in self.graph.vs:

            for d in v['compounds_data']:
                pc = [float(p) for p in d['pchembl'] if len(p) > 0]

                if len(pc) > 0:

                    if max(pc) > pchembl:
                        v['dtg'] = True

    def set_transcription_factors(self, classes=['a', 'b', 'other']):
        """
        Creates a vertex attribute `tf` with value *True* if
        the protein is a transcription factor, otherwise *False*.

        Args:
        -----
        :param list classes:
            Classes to use from TF Census. Default is `['a', 'b', 'other']`.
        """

        self.update_vname()
        self.graph.vs['tf'] = [False for _ in self.graph.vs]

        if 'tf' not in self.lists:
            self.tfs_list()

        for tf in self.lists['tf']:

            if tf in self.nodDct:
                self.graph.vs[self.nodDct[tf]]['tf'] = True

    def set_disease_genes(self, dataset='curated'):
        """
        Creates a vertex attribute named `dis` with boolean values *True*
        if the protein encoded by a disease related gene according to
        DisGeNet.

        Args:
        -----
        :param str dataset:
            Which dataset to use from DisGeNet. Default is `curated`.
        """

        self.update_vname()
        self.graph.vs['dis'] = [False for _ in self.graph.vs]
        self.disease_genes_list(dataset=dataset)

        for tf in self.lists['dis']:

            if tf in self.nodDct:
                self.graph.vs[self.nodDct[tf]]['dis'] = True

    def get_pathways(self, source):
        """
        """

        attrname = '%s_pathways' % source
        proteins_pws = None
        interactions_pws = None

        if hasattr(dataio, attrname):
            fun = getattr(dataio, attrname)
            proteins_pws, interactions_pws = fun(mapper=self.mapper)

        return proteins_pws, interactions_pws

    def pathway_members(self, pathway, source):
        """
        Returns an iterator with the members of a single pathway.
        Apart from the pathway name you need to supply its source
        database too.
        """

        attr = '%s_pathways' % source
        if attr in self.graph.vs.attribute_names():
            return _NamedVertexSeq(
                filter(lambda v: pathway in v[attr], self.graph.vs),
                self.nodNam, self.nodLab)

        else:
            return _NamedVertexSeq([], self.nodNam, self.nodLab)

    def pathway_names(self, source, graph = None):
        """
        Returns the names of all pathways having at least one member
        in the current graph.
        """

        graph = graph or self.graph

        attr = '%s_pathways' % source

        if attr in graph.vertex_attributes():
            return set.union(*graph.vs[attr])

    def load_all_pathways(self, graph=None):
        """
        """

        self.kegg_pathways(graph=graph)
        self.signor_pathways(graph=graph)
        self.pathway_attributes(graph=graph)

    def load_pathways(self, source, graph=None):
        """
        Generic method to load pathway annotations from a resource.
        We don't recommend calling this method but either specific
        methods for a single source e.g. `kegg_pathways()`
        or `sirnor_pathways()` or call `load_all_pathways()` to
        load all resources.

        Args:
        -----

        :param str source:
            Name of the source, this need to match a method in the dict
            in `get_pathways()` method and the edge and vertex attributes
            with pathway annotations will be called "<source>_pathways".
        :param igraph.Graph graph:
            A graph, by default the default the `graph` attribute of the
            current instance.
        """

        attrname = '%s_pathways' % source
        g = self.graph if graph is None else graph
        nodDct = dict(zip(g.vs['name'], xrange(g.vcount())))
        proteins_pws, interactions_pws = self.get_pathways(source)
        g.vs[attrname] = [set([]) for _ in g.vs]
        g.es[attrname] = [set([]) for _ in g.es]

        if isinstance(proteins_pws, dict):

            for pw, proteins in iteritems(proteins_pws):

                for protein in proteins:

                    if protein in proteins:
                        uniprots = self.mapper.map_name(protein, 'uniprot',
                                                        'uniprot')

                        for u in uniprots:

                            if u in nodDct:
                                g.vs[nodDct[u]][attrname].add(pw)

        if isinstance(interactions_pws, dict):

            for pw, ia in iteritems(interactions_pws):

                for pair in ia:
                    usrcs = self.mapper.map_name(pair[0], 'uniprot', 'uniprot')
                    utgts = self.mapper.map_name(pair[1], 'uniprot', 'uniprot')

                    for usrc in usrcs:

                        for utgt in utgts:

                            if usrc in nodDct and utgt in nodDct:
                                eid = g.get_eid(
                                    nodDct[usrc], nodDct[utgt], error=False)

                                if eid != -1:
                                    g.es[eid][attrname].add(pw)

        self.update_pathway_types()
        self.update_pathways()

    def signor_pathways(self, graph=None):
        """
        """

        self.load_pathways('signor', graph=graph)

    def kegg_pathways(self, graph=None):
        """
        """

        self.load_pathways('kegg', graph=graph)

    def pathway_attributes(self, graph=None):
        """
        """

        g = self.graph if graph is None else graph

        if 'netpath_pathways' in g.es.attributes():
            g.vs['netpath_pathways'] = [set([]) for _ in xrange(g.vcount())]

            for e in g.es:
                g.vs[e.source]['netpath_pathways'] = \
                    g.vs[e.source]['netpath_pathways'] | set(
                        e['netpath_pathways'])

                g.vs[e.target]['netpath_pathways'] = \
                    g.vs[e.target]['netpath_pathways'] | set(
                        e['netpath_pathways'])

        if 'slk_pathways' in g.vs.attributes():
            g.vs['signalink_pathways'] = [set(v['slk_pathways']) for v in g.vs]

            for v in g.vs:

                if v['atg']:
                    v['signalink_pathways'].add('autophagy')

            g.es['signalink_pathways'] = [
                g.vs[e.source]['signalink_pathways'] |
                g.vs[e.target]['signalink_pathways'] for e in g.es]

    def pathways_table(self, filename='genes_pathways.list',
                       pw_sources=['signalink', 'signor', 'netpath', 'kegg'],
                       graph=None):
        """
        """

        result = []
        hdr = ['UniProt', 'GeneSymbol', 'Database', 'Pathway']
        g = self.graph if graph is None else graph
        self.genesymbol_labels(graph=g)

        for v in g.vs:

            for src in pw_sources:
                pw_attr = '%s_pathways' % src

                for pw in v[pw_attr]:
                    result.append([v['name'], v['label'], src, pw])

        with open(filename, 'w') as f:
            f.write('\t'.join(hdr))
            f.write('\n'.join(map(lambda l: '\t'.join(l), result)))

    def guide2pharma(self):
        """
        """

        result = []
        data = dataio.get_guide2pharma()

        for d in data:
            ulig = []
            urec = self.mapper.map_name(d['receptor_uniprot'], 'uniprot',
                                        'uniprot')

            if len(d['ligand_uniprot']) > 0:
                ulig = self.mapper.map_name(d['ligand_uniprot'], 'uniprot',
                                            'uniprot')

            if len(d['ligand_genesymbol']) > 0:
                ulig += self.mapper.map_name(d['ligand_genesymbol'],
                                             'genesymbol', 'uniprot')

            if len(ulig) > 0 and len(urec) > 0:

                for ur in urec:

                    for ul in ulig:
                        result.append([ul, ur, d['effect'], d['pubmed'], True])

        return result

    def set_tfs(self, classes=['a', 'b', 'other']):
        """
        """

        self.set_transcription_factors(classes)

    def load_disgenet(self, dataset='curated', score=0.0, umls = False,
                      full_data = False):
        """
        Assigns DisGeNet disease-gene associations to the proteins
        in the network. Disease annotations will be added to the `dis`
        vertex attribute.

        :param float score: Confidence score from DisGeNet. Only associations
            above the score provided will be considered.
        :param bool ulms: By default we assign a list of disease names to
            each protein. To use Unified Medical Language System IDs instead
            set this to `True`.
        :param bool full_data: By default we load only disease names. Set this
            to `True` if you wish to load additional annotations like number
            of PubMed IDs, number of SNPs and original sources.
        """

        self.update_vname()
        data = dataio.get_disgenet(dataset=dataset)
        self.graph.vs['dis'] = [[] for _ in self.graph.vs]

        for d in data:

            if d['score'] >= score:
                uniprots = self.mapper.map_name(d['entrez'], 'entrez',
                                                'uniprot')

                for up in uniprots:

                    if up in self.nodInd:

                        if full_data:
                            _ = d.pop('entrez', None)
                            _ = d.pop('genesymbol', None)
                            self.graph.vs[self.nodDct[up]]['dis'].append(d)

                        elif umls:
                            self.graph.vs[self.nodDct[up]]['dis'].append(d[
                                'umls'])

                        else:
                            self.graph.vs[self.nodDct[up]]['dis'].append(d[
                                'disease'])

    def curation_stats(self, by_category=True):
        """
        """

        result = {}
        all_refs = len(
            set(
                common.flatList([[r.pmid for r in e['references']]
                                 for e in self.graph.es])))

        cats = list(
            reduce(lambda e1, e2: e1 | e2['cat'], self.graph.es, set(
                []))) if by_category else []

        for s in list(self.sources) + cats:
            sattr = 'cat' if s in data_formats.catnames else 'sources'
            rattr = 'refs_by_cat' if s in data_formats.catnames else 'refs_by_source'

            cat = None if s in data_formats.catnames \
                or s not in data_formats.categories \
                else data_formats.categories[s]

            catmembers = set(data_formats.catnames.keys()) \
                if s in data_formats.catnames \
                else set(self.sources) if not hasattr(data_formats, cat) \
                else getattr(data_formats, cat)

            src_nodes = len([v for v in self.graph.vs if s in v[sattr]])
            cat_nodes = self.graph.vcount() if cat is None else len(
                [v for v in self.graph.vs if len(v[sattr] & catmembers)])

            src_nodes_pct = src_nodes / float(cat_nodes) * 100.0
            only_src_nodes = len([
                v for v in self.graph.vs
                if s in v[sattr] and len(v[sattr] & catmembers) == 1
            ])

            only_src_nodes_pct = only_src_nodes / float(cat_nodes) * 100.0
            shared_nodes = len([
                v for v in self.graph.vs
                if s in v[sattr] and len(v[sattr] & catmembers) > 1
            ])

            src_edges = len([e for e in self.graph.es if s in e[sattr]])
            cat_edges = self.graph.ecount() if cat is None else len(
                [e for e in self.graph.es if len(e[sattr] & catmembers)])

            src_edges_pct = src_edges / \
                float(cat_edges) * 100.0

            only_src_edges = len([
                e for e in self.graph.es
                if s in e[sattr] and len(e[sattr] & catmembers) == 1
            ])

            only_src_edges_pct = only_src_edges / float(cat_edges) * 100.0
            shared_edges = len([
                e.index for e in self.graph.es
                if s in e[sattr] and len(e[sattr] & catmembers) > 1
            ])

            src_refs = set(
                common.uniqList([
                    r.pmid
                    for r in common.flatList(
                        [e[rattr][s] for e in self.graph.es if s in e[rattr]])
                ]))

            other_refs = set(
                common.flatList([[
                    r.pmid
                    for r in common.flatList([
                        rr for sr, rr in iteritems(e[rattr])
                        if sr != s and sr in catmembers
                    ])
                ] for e in self.graph.es]))

            only_src_refs = len(src_refs - other_refs)
            only_src_refs_pct = len(src_refs - other_refs) / float(
                all_refs) * 100.0

            src_refs_pct = len(src_refs) / float(all_refs) * 100.0
            shared_refs = len(src_refs & other_refs)

            shared_curation_effort = sum([
                len(x)
                for x in [
                    set(
                        common.flatList([[(r.pmid, e.index) for r in rr]
                                         for sr, rr in iteritems(e[rattr])
                                         if sr != s and sr in catmembers])) &
                    set([(rl.pmid, e.index) for rl in e[rattr][s]])
                    for e in self.graph.es if s in e[rattr]
                ]
            ])

            src_only_curation_effort = sum([
                len(x)
                for x in [
                    set([(rl.pmid, e.index) for rl in e[rattr][s]]) - set(
                        common.flatList([[(r.pmid, e.index) for r in rr]
                                         for sr, rr in iteritems(e[rattr])
                                         if sr != s if sr in catmembers]))
                    for e in self.graph.es if s in e[rattr]
                ]
            ])

            src_curation_effort = sum([
                len(x)
                for x in [
                    set([(rl.pmid, e.index) for rl in e[rattr][s]])
                    for e in self.graph.es if s in e[rattr]
                ]
            ])
            ratio = len(src_refs) / float(src_edges)

            if s in data_formats.catnames:
                s = data_formats.catnames[s]

            result[s] = {
                'source_nodes': src_nodes,
                'source_nodes_percentage': src_nodes_pct,
                'specific_nodes': only_src_nodes,
                'specific_nodes_percentage': only_src_nodes_pct,
                'shared_nodes': shared_nodes,
                'source_edges': src_edges,
                'source_edges_percentage': src_edges_pct,
                'specific_edges': only_src_edges,
                'specific_edges_percentage': only_src_edges_pct,
                'shared_edges': shared_edges,
                'specific_refs': only_src_refs,
                'specific_refs_percentage': only_src_refs_pct,
                'source_refs': len(src_refs),
                'source_refs_percentage': src_refs_pct,
                'shared_refs': shared_refs,
                'source_curation_effort': src_curation_effort,
                'source_specific_curation_effort': src_only_curation_effort,
                'shared_curation_effort': shared_curation_effort,
                'refs_edges_ratio': ratio,
                'corrected_curation_effort': src_curation_effort * ratio}

        return result

    def table_latex(self, fname, header, data, sum_row=True, row_order=None,
                    latex_hdr=True, caption='', font='HelveticaNeueLTStd-LtCn',
                    fontsize=8, sum_label='Total', sum_cols=None,
                    header_format='%s', by_category=True):
        """
        """

        non_digit = re.compile(r'[^\d.-]+')
        row_order = sorted(data.keys(), key=lambda x: x.upper()) \
            if row_order is None else row_order

        _latex_tab = r"""%s
                \begin{tabularx}{\textwidth}{%s}
                \toprule
                    %s
                \midrule
                    %s
                %s\bottomrule
                \end{tabularx}
                %s
            """

        _latex_hdr = r"""\documentclass[a4wide,%upt]{extarticle}
                \usepackage{fontspec}
                \usepackage{xunicode}
                \usepackage{polyglossia}
                \setdefaultlanguage{english}
                \usepackage{xltxtra}
                \usepackage{microtype}
                \usepackage[margin=5pt,landscape]{geometry}
                \usepackage{amsmath}
                \usepackage{amssymb}
                \usepackage[usenames,dvipsnames,svgnames,table]{xcolor}
                \usepackage{color}
                \usepackage{booktabs}
                \usepackage{tabularx}
                \setmainfont{%s}
                \definecolor{grey875}{gray}{0.125}
                \begin{document}
                \color{grey875}
                \thispagestyle{empty}
                \vfill
                \begin{table}[h]
            """ % (fontsize, font) if latex_hdr else ''

        _latex_end = r"""
                \caption{%s}
                \end{table}
                \end{document}
            """ % caption if latex_hdr else ''

        _hdr_row = ' & '.join([''] + [
            header_format % h[1].replace(r'%', r'\%') for h in header
        ]) + '\\\\'

        formatter = lambda x: locale.format('%.2f', x, grouping=True) \
            if isinstance(x, float) \
            else locale.format('%d', x, grouping=True) \
            if isinstance(x, int) \
            else x

        intfloat = lambda x: float(x) if '.' in x else int(x)
        _rows = ''

        for i, k in enumerate(row_order):

            row = ' & '.join([k[0] if isinstance(k, tuple) else k] + [
                formatter(data[k][h[0]]) for h in header
            ]) + '\\\\'

            if isinstance(k, tuple) and k[1] == 'subtitle':
                row = '\n'.join(
                    [r'\midrule' if i > 0 else '', row, r'\midrule', ''])

            else:
                row = row + '\n'

            _rows += row

        sum_cols = xrange(len(header)) if sum_cols is None \
            else sum_cols
        _sum_row = ' & '.join([sum_label] + [
            '' if i not in sum_cols else formatter(
                sum([
                    intfloat(
                        list(
                            filter(lambda x: len(x) > 0, [
                                non_digit.sub('', str(v[h[0]])), '0'
                            ]))[0]) for v in data.values()
                ])) for i, h in enumerate(header)
        ]) + '\\\\\n'
        _latex_tab = _latex_tab % (_latex_hdr, 'X' + 'r' * len(header),
                                   _hdr_row, _rows,
                                   r'\midrule' + '\n%s' % _sum_row
                                   if sum_row else '', _latex_end)

        with open(fname, 'w') as f:
            f.write(_latex_tab)

    def curation_tab(self, fname='curation_stats.tex', by_category=True,
                     use_cats=['p', 'm', 'i', 'r'], header_size='normalsize',
                     **kwargs):
        """
        """

        if by_category and 'cat' not in self.graph.es.attributes():
            self.set_categories()

        cats = list(
            reduce(lambda e1, e2: e1 | e2['cat'], self.graph.es, set(
                []))) if by_category else []

        cats = set(cats) & set(use_cats)
        use_cats = list(filter(lambda c: c in cats, use_cats))

        header = [('source_nodes', 'Proteins'),
                  ('source_nodes_percentage', r'Proteins [%]'),
                  ('shared_nodes', 'Shared proteins'),
                  ('specific_nodes', 'Specific proteins'),
                  ('specific_nodes_percentage', r'Specific proteins [%]'),
                  ('source_edges', 'Edges'),
                  ('source_edges_percentage', r'Edges [%]'),
                  ('shared_edges', 'Shared edges'),
                  ('specific_edges', 'Specific edges'),
                  ('specific_edges_percentage', r'Specific edges [%]'),
                  ('source_refs', 'References'),
                  ('source_refs_percentage', r'References [%]'),
                  ('shared_refs', 'Shared references'),
                  ('specific_refs', 'Specific references'),
                  ('specific_refs_percentage', r'Specific references [%]'),
                  ('source_curation_effort', 'Curation effort'),
                  ('shared_curation_effort', 'Shared curation effort'), (
                      'source_specific_curation_effort',
                      'Specific curation effort'), ('refs_edges_ratio',
                                                    'References-edges ratio'),
                  ('corrected_curation_effort', 'Corrected curation effort')]
        header_format = (r'\rotatebox{90}{\%s ' % header_size) + '%s}'

        cs = self.curation_stats(by_category=by_category)

        for name, data in iteritems(cs):

            if data['specific_refs'] == 0 and data['shared_refs'] == 0:
                data['source_refs'] = 'N/A'
                data['specific_refs'] = 'N/A'
                data['shared_refs'] = 'N/A'
                data['source_refs_percentage'] = 'N/A'
                data['specific_refs_percentage'] = 'N/A'
                data['source_curation_effort'] = 'N/A'
                data['shared_curation_effort'] = 'N/A'
                data['source_specific_curation_effort'] = 'N/A'
                data['refs_edges_ratio'] = 'N/A'
                data['corrected_curation_effort'] = 'N/A'

        for key in use_cats:

            if key in data_formats.catnames:
                name = data_formats.catnames[key]

                if by_category:
                    cs[(name, 'subtitle')] = cs[name]

                else:

                    if name in cs:
                        del cs[name]

        row_order = []

        if by_category:

            for cat in use_cats:
                row_order.append((data_formats.catnames[cat], 'subtitle'))
                row_order.extend(sorted(filter(lambda name:
                            (name in data_formats.categories
                             and data_formats.categories[name] == cat),
                             cs.keys())))

        self.table_latex(fname, header, cs, header_format=header_format,
                         row_order=row_order if by_category else None,
                         by_category=by_category, sum_row=False, **kwargs)

    def load_old_omnipath(self, kinase_substrate_extra = False,
                          remove_htp = False, htp_threshold = 1,
                          keep_directed = False, min_refs_undirected = 2):
        """
        Loads the OmniPath network as it was before August 2016.
        Furthermore it gives some more options.
        """

        self.load_omnipath(**locals())

    def load_omnipath(self, kinase_substrate_extra = False, remove_htp = True,
                      htp_threshold = 1, keep_directed = True,
                      min_refs_undirected = 2, old_omnipath_resources=False):
        """
        Loads the OmniPath network.
        """

        # XXX: According to the alias above omnipath = data_formats.omnipath already

        if old_omnipath_resources:
            omnipath = modcopy.deepcopy(data_formats.omnipath)
            omnipath['biogrid'] = data_formats.interaction['biogrid']
            omnipath['alz'] = data_formats.interaction['alz']
            omnipath['netpath'] = data_formats.interaction['netpath']
            exclude = ['intact', 'hprd']

        else:
            omnipath = data_formats.omnipath
            exclude = []

        self.load_resources(omnipath, exclude=exclude)

        if kinase_substrate_extra:
            self.load_resources(data_formats.ptm_misc)

        self.third_source_directions()

        if remove_htp:
            self.remove_htp(threshold=htp_threshold, keep_directed=keep_directed)

        if not keep_directed:
            self.remove_undirected(min_refs=min_refs_undirected)

    def remove_htp(self, threshold=50, keep_directed=False):
        """
        """

        self.htp_stats()
        vcount_before = self.graph.vcount()
        ecount_before = self.graph.ecount()
        htedgs = [
            e.index for e in self.graph.es
            if len(
                set([r.pmid for r in e['references']]) - self.htp[threshold][
                    'htrefs']) == 0 and (not keep_directed or not e['dirs']
                                         .is_directed())
        ]

        self.graph.delete_edges(htedgs)
        zerodeg = [v.index for v in self.graph.vs if v.degree() == 0]
        self.graph.delete_vertices(zerodeg)
        self.update_vname()
        sys.stdout.write(
            '\t:: Interactions with only high-throughput references '
            'have been removed.\n\t   %u interactions removed.\n\t   Number of edges '
            'decreased from %u to %u, number of vertices from %u to %u.\n' %
            (len(htedgs), ecount_before, self.graph.ecount(), vcount_before,
             self.graph.vcount()))

        sys.stdout.flush()

    def remove_undirected(self, min_refs=None):
        """
        """

        vcount_before = self.graph.vcount()
        ecount_before = self.graph.ecount()
        udedgs = [
            e.index for e in self.graph.es
            if not e['dirs'].is_directed() and (min_refs is None or len(
                set([r.pmid for r in e['references']])) < min_refs)
        ]

        self.graph.delete_edges(udedgs)
        zerodeg = [v.index for v in self.graph.vs if v.degree() == 0]
        self.graph.delete_vertices(zerodeg)
        self.update_vname()
        sys.stdout.write(
            '\t:: Undirected interactions %s '
            'have been removed.\n\t   %u interactions removed.\n\t   Number of edges '
            'decreased from %u to %u, number of vertices from %u to %u.\n' %
            ('' if min_refs is None else 'with less than %u references' %
             min_refs, len(udedgs), ecount_before, self.graph.ecount(),
             vcount_before, self.graph.vcount()))

        sys.stdout.flush()

    def numof_directed_edges(self):
        """
        """

        return len(list(filter(lambda e: e['dirs'].is_directed(),
                               self.graph.es)))

    def numof_undirected_edges(self):
        """
        """

        return len(list(filter(lambda e: not e['dirs'].is_directed(),
                               self.graph.es)))

    def htp_stats(self):
        """
        """

        htdata = {}
        refc = Counter(
            common.flatList((r.pmid for r in e['references'])
                            for e in self.graph.es))

        for htlim in reversed(xrange(1, 201)):
            htrefs = set([i[0] for i in refc.most_common() if i[1] > htlim])
            htedgs = [
                e.index for e in self.graph.es
                if len(set([r.pmid for r in e['references']]) - htrefs) == 0
            ]
            htsrcs = common.uniqList(
                common.flatList([self.graph.es[e]['sources'] for e in htedgs]))
            htdata[htlim] = {'rnum': len(htrefs), 'enum': len(htedgs),
                             'snum': len(htsrcs), 'htrefs': htrefs}

        self.htp = htdata

    def third_source_directions(self, graph=None, use_string_effects=False,
                                use_laudanna_data=False):
        """
        This method calls a series of methods to get
        additional direction & effect information
        from sources having no literature curated references,
        but giving sufficient evidence about the directionality
        for interactions already supported by literature
        evidences from other sources.
        """

        if use_string_effects:
            self.string_effects(graph = graph)

        self.kegg_directions(graph=graph)

        if use_laudanna_data:
            self.laudanna_effects(graph=graph)
            self.laudanna_directions(graph=graph)

        self.wang_effects(graph=graph)
        self.acsn_effects(graph=graph)
        self.phosphosite_directions(graph=graph)
        self.phosphopoint_directions(graph=graph)
        self.phosphonetworks_directions(graph=graph)
        self.mimp_directions(graph=graph)

    def kegg_directions(self, graph=None):
        """
        """

        keggd = dataio.get_kegg()
        self.process_directions(keggd, 'KEGG', stimulation='activation',
                                inhibition='inhibition', graph=graph)

    def phosphosite_directions(self, graph=None):
        """
        """

        psite = dataio.phosphosite_directions()
        self.process_directions(psite, 'PhosphoSite_dir', dirs_only=True,
                                id_type='uniprot', graph=graph)

    def phosphopoint_directions(self, graph=None):
        """
        """

        ppoint = dataio.phosphopoint_directions()
        self.process_directions(ppoint, 'PhosphoPoint', dirs_only=True,
                                id_type='genesymbol', graph=graph)

    def phosphonetworks_directions(self, graph=None):
        """
        """

        pnet = dataio.pnetworks_interactions()
        self.process_directions(pnet, 'PhosphoNetworks', dirs_only=True,
                                id_type='genesymbol', graph=graph)

    def mimp_directions(self, graph=None):
        """
        """

        mimp = dataio.mimp_interactions()
        self.process_directions(mimp, 'MIMP', dirs_only=True,
                                id_type='genesymbol', graph=graph)

    def laudanna_directions(self, graph=None):
        """
        """

        laud = dataio.get_laudanna_directions()
        self.process_directions(laud, 'Laudanna_sigflow', dirs_only=True,
                                id_type='genesymbol', graph=graph)

    def laudanna_effects(self, graph=None):
        """
        """

        laud = dataio.get_laudanna_effects()
        self.process_directions(laud, 'Laudanna_effects',
                                stimulation='activation',
                                inhibition='inhibition', directed='docking',
                                id_type='genesymbol', graph=graph)

    def string_effects(self, graph=None):
        """
        """

        string = dataio.get_string_effects()
        self.process_directions(string, 'STRING', stimulation='+',
                                inhibition='-', directed='*', id_type='ensp',
                                graph=graph)

    def acsn_effects(self, graph=None):
        """
        """

        acsnd = dataio.get_acsn_effects()
        self.process_directions(acsnd, 'ACSN', stimulation='+', inhibition='-',
                                directed='*', id_type='genesymbol',
                                graph=graph)

    def wang_effects(self, graph=None):
        """
        """

        wangd = dataio.get_wang_effects()
        self.process_directions(wangd, 'Wang', stimulation='+', inhibition='-',
                                directed='0', id_type='genesymbol',
                                graph=graph)

    def process_directions(self, dirs, name, directed=None, stimulation=None,
                           inhibition=None, graph=None, id_type=None,
                           dirs_only=False):
        """
        """

        g = graph if graph is not None else self.graph
        nodes = set(g.vs['name'])
        sourcedirs = 0
        newdirs = 0
        newsigns = 0

        for k in dirs:

            if dirs_only or k[2] == stimulation or k[2] == inhibition or k[
                    2] == directed:
                src = [k[0]] if id_type is None \
                    else self.mapper.map_name(k[0], id_type, 'uniprot')
                tgt = [k[1]] if id_type is None \
                    else self.mapper.map_name(k[1], id_type, 'uniprot')

                for s in src:

                    for t in tgt:

                        if s in nodes and t in nodes:
                            v1 = g.vs.find(name=s)
                            v2 = g.vs.find(name=t)
                            e = g.get_eid(v1, v2, error=False)

                            if e != -1:
                                sourcedirs += 1

                                if not g.es[e]['dirs'].get_dir((s, t)):
                                    newdirs += 1

                                if dirs_only or k[2] == directed:
                                    g.es[e]['dirs'].set_dir((s, t), name)

                                elif k[2] == stimulation:

                                    if not g.es[e]['dirs'].get_sign(
                                        (s, t), 'positive'):
                                        newsigns += 1

                                    g.es[e]['dirs'].set_sign((s, t),
                                                             'positive', name)

                                elif k[2] == inhibition:

                                    if not g.es[e]['dirs'].get_sign(
                                        (s, t), 'negative'):
                                        newsigns += 1

                                    g.es[e]['dirs'].set_sign((s, t),
                                                             'negative', name)
        sys.stdout.write(
            '\t:: Directions and signs set for %u edges based on %s,'
            ' %u new directions, %u new signs.\n' %
            (sourcedirs, name, newdirs, newsigns))

    def curation_effort(self, sum_by_source=False):
        """
        Returns the total number of reference-interactions pairs.

        @sum_by_source : bool
            If True, counts the refrence-interaction pairs by
            sources, and returns the sum of these values.
        """

        if sum_by_source:
            return sum(
                map(sum,
                    map(lambda rs: map(len, rs.values()), self.graph.es[
                        'refs_by_source'])))

        else:
            return sum(map(len, self.graph.es['references']))

    def export_dot(self, nodes=None, edges=None, directed=True,
                   labels='genesymbol', edges_filter=lambda e: True,
                   nodes_filter=lambda v: True, edge_sources=None,
                   dir_sources=None, graph=None, return_object=False,
                   save_dot=None, save_graphics=None, prog='neato',
                   format=None, hide=False, font=None, auto_edges=False,
                   hide_nodes=[], defaults={}, **kwargs):
        """
        Builds a pygraphviz.AGraph() object with filtering the edges
        and vertices along arbitrary criteria.
        Returns the Agraph object if requesred, or exports the dot
        file, or saves the graphics.

        @nodes : list
        List of vertex ids to be included.
        @edges : list
        List of edge ids to be included.
        @directed : bool
        Create a directed or undirected graph.
        @labels : str
        Name type to be used as id/label in the dot format.
        @edges_filter : function
        Function to filter edges, accepting igraph.Edge as argument.
        @nodes_filter : function
        Function to filter vertices, accepting igraph.Vertex as argument.
        @edge_sources : list
        Sources to be included.
        @dir_sources : list
        Direction and effect sources to be included.
        @graph : igraph.Graph
        The graph object to export.
        @return_object : bool
        Whether to return the pygraphviz.AGraph object.
        @save_dot : str
        Filename to export the dot file to.
        @save_graphics : str
        Filename to export the graphics, the extension defines the format.
        @prog : str
        The graphviz layout algorithm to use.
        @format : str
        The graphics format passed to pygraphviz.AGrapg().draw().
        @hide : bool
        Hide filtered edges instead of omit them.
        @hide nodes : list
        Nodes to hide. List of vertex ids.
        @auto_edges : str
        Automatic, built-in style for edges.
        'DIRECTIONS' or 'RESOURCE_CATEGORIES' are supported.
        @font : str
        Font to use for labels.
        For using more than one fonts refer to graphviz attributes with constant values
        or define callbacks or mapping dictionaries.
        @defaults : dict
        Default values for graphviz attributes, labeled with the entity, e.g.
        `{'edge_penwidth': 0.2}`.
        @**kwargs : constant, callable or dict
        Graphviz attributes, labeled by the target entity. E.g. `edge_penwidth`,
        'vertex_shape` or `graph_label`.
        If the value is constant, this value will be used.
        If the value is dict, and has `_name` as key, for every instance of the
        given entity, the value of the attribute defined by `_name` will be looked
        up in the dict, and the corresponding value will be given to the graphviz
        attribute. If the key `_name` is missing from the dict, igraph vertex and
        edge indices will be looked up among the keys.
        If the value is callable, it will be called with the current instance of
        the entity and the returned value will be used for the graphviz attribute.
        E.g. `edge_arrowhead(edge)` or `vertex_fillcolor(vertex)`
        Example:
            import pypath
            from pypath import data_formats
            net = pypath.PyPath()
            net.init_network(pfile = 'cache/default.pickle')
            #net.init_network({'arn': data_formats.omnipath['arn']})
            tgf = [v.index for v in net.graph.vs if 'TGF' in v['slk_pathways']]
            dot = net.export_dot(nodes = tgf, save_graphics = 'tgf_slk.pdf', prog = 'dot',
                main_title = 'TGF-beta pathway', return_object = True,
                label_font = 'HelveticaNeueLTStd Med Cn',
                edge_sources = ['SignaLink3'],
                dir_sources = ['SignaLink3'], hide = True)
        """

        _attrs = {}
        _custom_attrs = kwargs
        graph_attrs, vertex_attrs, edge_attrs = dataio.get_graphviz_attrs()
        _defaults = {'edge_color': {'undirected': {'unknown': '#CCCCCC'},
                                    'directed': {'stimulation': '#00AA00',
                                                 'inhibition': '#CC0000',
                                                 'unknown': '#0000CC'},
                                    'pathway': '#7AA0A177', 'ptm': '#C6909C77',
                                    'reaction': '#C5B26E77',
                                    'interaction': '#9D8BB777'},
                     'edge_arrowhead': {'undirected': {'unknown': 'none'},
                                        'directed': {'stimulation': 'normal',
                                                     'inhibition': 'tee',
                                                     'unknown': 'diamond'}},
                     'vertex_fillcolor': '#AAAAAA',
                     'vertex_fontcolor': '#000000'}

        #
        for k, v in iteritems(defaults):
            _defaults[k] = v
        #

        g = self.graph if graph is None else graph
        labels = 'name' if labels == 'uniprot' else 'label'
        edge_sources = edge_sources if edge_sources is None else set(
            edge_sources)
        dir_sources = dir_sources if dir_sources is None else set(dir_sources)
        labels = 'name' if labels == 'uniprot' else labels
        labels = 'label' if labels == 'genesymbol' else labels

        if labels == 'label' and g.vs['label'] == g.vs['name']:
            self.genesymbol_labels()

        if nodes is None and edges is not None:
            nodes = [
                n for e in g.es for n in (e.source, e.target)
                if e.index in edges
            ]

        elif nodes is not None and edges is None:
            edges = [
                e.index for e in g.es
                if e.source in nodes and e.target in nodes
            ]

        else:
            edges = xrange(g.ecount())
            nodes = xrange(g.vcount())

        dNodes = dict((v.index, v[labels]) for v in g.vs
                      if nodes is None or v.index in nodes)
        hide_nodes = set(hide_nodes)

        if font is not None:
            _custom_attrs['graph_fontname'] = font
            _custom_attrs['vertex_fontname'] = font
            _custom_attrs['edge_fontname'] = font

        # attribute callbacks
        for entity in ['graph', 'vertex', 'edge']:
            callbacks_dict = '%s_callbacks' % entity
            _attrs[callbacks_dict] = {}
            callbacks = _attrs[callbacks_dict]

            if entity == 'edge':

                if (auto_edges == 'RESOURCE_CATEGORIES' or
                        auto_edges == 'DIRECTIONS') \
                        and 'edge_color' not in _custom_attrs \
                        and 'edge_arrowhead' not in _custom_attrs:
                    callbacks['color'] = \
                        AttrHelper(auto_edges, 'edge_color', _defaults)

                    if auto_edges == 'DIRECTIONS':
                        callbacks['arrowhead'] = \
                            AttrHelper(auto_edges, 'edge_arrowhead', _defaults)

                    else:
                        callbacks['arrowhead'] = \
                            AttrHelper('none', 'edge_arrowhead', _defaults)

            for attr in locals()['%s_attrs' % entity].keys():
                callback_name = '%s_%s' % (entity, attr)

                if callback_name in _custom_attrs:
                    callback_value = _custom_attrs[callback_name]

                    if isinstance(callback_value, dict):

                        if '_name' not in callback_value:
                            callback_value['_name'] = 'index'
                    callbacks[attr] = AttrHelper(
                        value=callback_value, name=attr, defaults=_defaults)

        # graph
        dot = graphviz.AGraph(directed=directed)
        attrs = {}

        for gattr, fun in iteritems(_attrs['graph_callbacks']):
            attrs[gattr] = fun(g)

        attrs = common.cleanDict(attrs)

        for gattr, value in iteritems(attrs):
            dot.graph_attr[gattr] = value

        # vertices
        for vid, node in iteritems(dNodes):
            attrs = {}

            for vattr, fun in iteritems(_attrs['vertex_callbacks']):
                attrs[vattr] = fun(g.vs[vid])

            if vid in hide_nodes:
                attrs['style'] = 'invis'

            attrs = common.cleanDict(attrs)
            dot.add_node(node, **attrs)

        # edges
        edge_callbacks = _attrs['edge_callbacks']

        for eid in edges:
            s = g.es[eid].source
            t = g.es[eid].target
            sn = g.vs[s]['name']
            tn = g.vs[t]['name']
            sl = g.vs[s][labels]
            tl = g.vs[t][labels]
            d = g.es[eid]['dirs']
            # this edge should be visible at all?
            evis = edges_filter(g.es[eid]) and \
                nodes_filter(g.vs[s]) and nodes_filter(g.vs[t]) and \
                (edge_sources is None or
                    len(g.es[eid]['sources'] & edge_sources) > 0) and \
                g.es[eid].source not in hide_nodes and g.es[
                    eid].target not in hide_nodes

            if evis or hide:
                drawn_directed = False
                thisSign = 'unknown'
                thisDir = 'undirected'
                thisSources = set([])

                if directed:

                    if d.get_dir((sn, tn)):
                        sdir = d.get_dir((sn, tn), sources=True)
                        thisDir = (sn, tn)
                        vis = (dir_sources is None or
                               len(sdir & dir_sources) > 0) and evis

                        if vis or hide:
                            attrs = {}
                            sign = d.get_sign((sn, tn))
                            ssign = d.get_sign((sn, tn), sources=True)
                            drawn_directed = True

                            if vis and (sign[0] and dir_sources is None or
                                        dir_sources is not None and
                                        len(ssign[0] & dir_sources) > 0):
                                thisSign = 'stimulation'
                                thisSources = ssign[0] if dir_sources is None else \
                                    ssign[0] & dir_sources

                                for eattr, fun in iteritems(edge_callbacks):
                                    attrs[eattr] = fun(g.es[eid], thisDir,
                                                       thisSign, thisSources,
                                                       g.es[eid]['sources'])

                            elif vis and (sign[1] and dir_sources is None or
                                          dir_sources is not None and
                                          len(ssign[1] & dir_sources) > 0):
                                thisSign = 'inhibition'
                                thisSoures = ssign[1] if dir_sources is None else \
                                    ssign[1] & dir_sources

                                for eattr, fun in iteritems(edge_callbacks):
                                    attrs[eattr] = fun(g.es[eid], thisDir,
                                                       thisSign, thisSources,
                                                       g.es[eid]['sources'])

                            elif vis:
                                thisSign = 'unknown'
                                thisSources = sdir

                                for eattr, fun in iteritems(edge_callbacks):
                                    attrs[eattr] = fun(g.es[eid], thisDir,
                                                       thisSign, thisSources,
                                                       g.es[eid]['sources'])

                            else:
                                attrs['style'] = 'invis'
                                drawn_directed = False
                            attrs = common.cleanDict(attrs)
                            dot.add_edge(sl, tl, **attrs)

                    if d.get_dir((tn, sn)):
                        sdir = d.get_dir((tn, sn), sources=True)
                        thisDir = (tn, sn)
                        vis = (dir_sources is None or
                               len(sdir & dir_sources) > 0) and evis

                        if vis or hide:
                            attrs = {}
                            sign = d.get_sign((tn, sn))
                            ssign = d.get_sign((tn, sn), sources=True)
                            drawn_directed = True

                            if vis and (sign[0] and dir_sources is None or
                                        dir_sources is not None and
                                        len(ssign[0] & dir_sources) > 0):
                                thisSign = 'stimulation'
                                thisSources = ssign[0] if dir_sources is None else \
                                    ssign[0] & dir_sources

                                for eattr, fun in iteritems(edge_callbacks):
                                    attrs[eattr] = fun(g.es[eid], thisDir,
                                                       thisSign, thisSources,
                                                       (g.es[eid]['sources']))

                            elif vis and (sign[1] and dir_sources is None or
                                          dir_sources is not None and
                                          len(ssign[1] & dir_sources) > 0):
                                thisSign = 'inhibition'
                                thisSources = ssign[1] if dir_sources is None else \
                                    ssign[1] & dir_sources

                                for eattr, fun in iteritems(edge_callbacks):
                                    attrs[eattr] = fun(g.es[eid], thisDir,
                                                       thisSign, thisSources,
                                                       g.es[eid]['sources'])

                            elif vis:
                                thisSign = 'unknown'
                                thisSources = sdir

                                for eattr, fun in iteritems(edge_callbacks):
                                    attrs[eattr] = fun(g.es[eid], thisDir,
                                                       thisSign, thisSources,
                                                       g.es[eid]['sources'])

                            else:
                                attrs['style'] = 'invis'
                                drawn_directed = False
                            attrs = common.cleanDict(attrs)
                            dot.add_edge(tl, sl, **attrs)

                if not directed or d.get_dir('undirected'):
                    attrs = {}
                    thisDir = 'undirected'
                    thisSign = 'unknown'
                    thisSources = d.get_dir('undirected', sources=True)

                    for eattr, fun in iteritems(edge_callbacks):
                        attrs[eattr] = fun(g.es[eid], thisDir, thisSign,
                                           thisSources, g.es[eid]['sources'])

                    if (not evis and hide) or drawn_directed:
                        attrs['style'] = 'invis'

                    if dot.has_neighbor(sl, tl):

                        if dot.get_edge(sl, tl).attr['style'] is not None and \
                                'invis' in dot.get_edge(sl, tl).attr['style']:
                            dot.delete_edge(sl, tl)

                    if not dot.has_neighbor(sl, tl):
                        attrs = common.cleanDict(attrs)
                        dot.add_edge((sl, tl), **attrs)

        if type(save_dot) in set([str, unicode]):

            with open(save_dot, 'w') as f:
                f.write(dot.to_string())

        if type(save_graphics) in set([str, unicode]):
            dot.draw(save_graphics, format=format, prog=prog)

        if return_object:
            return dot

    def consistency(self):
        """
        """

        con = dict(map(lambda c: (c, dict(
            map(lambda t: (t, dict(
                ((s1, s2), dict(
                    map(lambda a: (a, set([]) if t.endswith('edges') else 0),
                        ['total', 'minor', 'major'])))
                for s1 in self.sources for s2 in self.sources)),
                ['directions', 'directions_edges', 'signs', 'signs_edges']))),
            ['consistency', 'inconsistency']))

        # inconsistency #
        prg = Progress(len(self.sources)**2, 'Counting inconsistency', 1)

        for s1 in self.sources:

            for s2 in self.sources:
                prg.step()
                s12 = set([s1, s2])

                for e in self.graph.es:
                    d = e['dirs']

                    if s1 in d.sources_straight() and \
                            s1 not in d.sources_reverse() and \
                            s2 in d.sources_reverse() and \
                            s2 not in d.sources_straight() or \
                            s2 in d.sources_straight() and \
                            s2 not in d.sources_reverse() and \
                            s1 in d.sources_reverse() and \
                            s1 not in d.sources_straight():
                        con['inconsistency']['directions'][(s1,
                                                            s2)]['total'] += 1
                        con['inconsistency']['directions_edges'][(
                            s1, s2)]['total'].add(e.index)

                        if s1 in d.sources_straight() and s1 != s2:

                            if len(d.sources_straight()) > len(
                                    d.sources_reverse()):
                                con['inconsistency']['directions'][(
                                    s1, s2)]['major'] += 1
                                con['inconsistency']['directions'][(
                                    s2, s1)]['minor'] += 1
                                con['inconsistency']['directions_edges'][(
                                    s1, s2)]['major'].add(e.index)
                                con['inconsistency']['directions_edges'][(
                                    s2, s1)]['minor'].add(e.index)

                            elif len(d.sources_straight()) < \
                                    len(d.sources_reverse()):
                                con['inconsistency']['directions'][(
                                    s1, s2)]['minor'] += 1
                                con['inconsistency']['directions'][(
                                    s2, s1)]['major'] += 1
                                con['inconsistency']['directions_edges'][(
                                    s1, s2)]['minor'].add(e.index)
                                con['inconsistency']['directions_edges'][(
                                    s2, s1)]['major'].add(e.index)

                            elif len(d.sources_straight()) == 1 and \
                                    len(d.sources_reverse()) == 1:
                                con['inconsistency']['directions'][(
                                    s1, s2)]['minor'] += 1
                                con['inconsistency']['directions'][(
                                    s2, s1)]['minor'] += 1
                                con['inconsistency']['directions_edges'][(
                                    s1, s2)]['minor'].add(e.index)
                                con['inconsistency']['directions_edges'][(
                                    s2, s1)]['minor'].add(e.index)

                    if s1 in d.positive_sources_straight() and \
                            s2 in d.negative_sources_straight() or \
                            s1 in d.negative_sources_straight() and \
                            s2 in d.positive_sources_straight():
                        con['inconsistency']['signs'][(s1, s2)]['total'] += 1
                        con['inconsistency']['signs_edges'][(
                            s1, s2)]['total'].add(e.index)

                        if s1 in d.positive_sources_straight():

                            if len(d.positive_sources_straight()) > \
                                    len(d.negative_sources_straight()):
                                con['inconsistency']['signs'][(
                                    s1, s2)]['major'] += 1
                                con['inconsistency']['signs'][(
                                    s2, s1)]['minor'] += 1
                                con['inconsistency']['signs_edges'][(
                                    s1, s2)]['major'].add(e.index)
                                con['inconsistency']['signs_edges'][(
                                    s2, s1)]['minor'].add(e.index)

                            elif len(d.positive_sources_straight()) < \
                                    len(d.negative_sources_straight()):
                                con['inconsistency']['signs'][(
                                    s1, s2)]['minor'] += 1
                                con['inconsistency']['signs'][(
                                    s2, s1)]['major'] += 1
                                con['inconsistency']['signs_edges'][(
                                    s1, s2)]['minor'].add(e.index)
                                con['inconsistency']['signs_edges'][(
                                    s2, s1)]['major'].add(e.index)

                            elif len(d.positive_sources_straight()) == 1 and \
                                    len(d.negative_sources_straight()) == 1:
                                con['inconsistency']['signs'][(
                                    s1, s2)]['minor'] += 1
                                con['inconsistency']['signs'][(
                                    s2, s1)]['minor'] += 1
                                con['inconsistency']['signs_edges'][(
                                    s1, s2)]['minor'].add(e.index)
                                con['inconsistency']['signs_edges'][(
                                    s2, s1)]['minor'].add(e.index)

                    if s1 in d.positive_sources_reverse() and \
                            s2 in d.negative_sources_reverse() or \
                            s1 in d.negative_sources_reverse() and \
                            s2 in d.positive_sources_reverse():
                        con['inconsistency']['signs'][(s1, s2)]['total'] += 1
                        con['inconsistency']['signs_edges'][(
                            s1, s2)]['total'].add(e.index)

                        if s1 in d.positive_sources_reverse():

                            if len(d.positive_sources_reverse()) > \
                                    len(d.negative_sources_reverse()):
                                con['inconsistency']['signs'][(
                                    s1, s2)]['major'] += 1
                                con['inconsistency']['signs'][(
                                    s2, s1)]['minor'] += 1
                                con['inconsistency']['signs_edges'][(
                                    s1, s2)]['major'].add(e.index)
                                con['inconsistency']['signs_edges'][(
                                    s2, s1)]['minor'].add(e.index)

                            elif len(d.positive_sources_reverse()) < \
                                    len(d.negative_sources_reverse()):
                                con['inconsistency']['signs'][(
                                    s1, s2)]['minor'] += 1
                                con['inconsistency']['signs'][(
                                    s2, s1)]['major'] += 1
                                con['inconsistency']['signs_edges'][(
                                    s1, s2)]['minor'].add(e.index)
                                con['inconsistency']['signs_edges'][(
                                    s2, s1)]['major'].add(e.index)

                            elif len(d.positive_sources_reverse()) == 1 and \
                                    len(d.negative_sources_reverse()) == 1:
                                con['inconsistency']['signs'][(
                                    s1, s2)]['minor'] += 1
                                con['inconsistency']['signs'][(
                                    s2, s1)]['minor'] += 1
                                con['inconsistency']['signs_edges'][(
                                    s1, s2)]['minor'].add(e.index)
                                con['inconsistency']['signs_edges'][(
                                    s2, s1)]['minor'].add(e.index)
        prg.terminate()

        # consistency #
        prg = Progress(len(self.sources)**2, 'Counting consistency', 1)

        for s1 in self.sources:

            for s2 in self.sources:
                prg.step()
                s12 = set([s1, s2])

                for e in self.graph.es:
                    d = e['dirs']

                    if s12 <= d.sources_straight():
                        con['consistency']['directions'][(s1,
                                                          s2)]['total'] += 1
                        con['consistency']['directions_edges'][(
                            s1, s2)]['total'].add(e.index)

                        if len(d.sources_straight()) > len(d.sources_reverse(
                        )) and len(s12 & d.sources_reverse()) == 0:
                            con['consistency']['directions'][(
                                s1, s2)]['major'] += 1
                            con['consistency']['directions_edges'][(
                                s1, s2)]['major'].add(e.index)

                        elif len(d.sources_straight()) < len(d.sources_reverse()) and \
                                len(s12 & d.sources_reverse()) == 0:
                            con['consistency']['directions'][(
                                s1, s2)]['minor'] += 1
                            con['consistency']['directions_edges'][(
                                s1, s2)]['minor'].add(e.index)

                    if s12 <= d.sources_reverse():
                        con['consistency']['directions'][(s1,
                                                          s2)]['total'] += 1
                        con['consistency']['directions_edges'][(
                            s1, s2)]['total'].add(e.index)

                        if len(d.sources_reverse()) > len(d.sources_straight(
                        )) and len(s12 & d.sources_straight()) == 0:
                            con['consistency']['directions'][(
                                s1, s2)]['major'] += 1
                            con['consistency']['directions_edges'][(
                                s1, s2)]['major'].add(e.index)

                        elif len(d.sources_reverse()) < len(d.sources_straight()) and \
                                len(s12 & d.sources_straight()) == 0:
                            con['consistency']['directions'][(
                                s1, s2)]['minor'] += 1
                            con['consistency']['directions_edges'][(
                                s1, s2)]['minor'].add(e.index)

                    if s12 <= d.positive_sources_straight():
                        con['consistency']['signs'][(s1, s2)]['total'] += 1
                        con['consistency']['signs_edges'][(
                            s1, s2)]['total'].add(e.index)

                        if len(d.positive_sources_straight()) > len(
                                d.positive_sources_reverse()) and len(
                                    s12 & d.positive_sources_reverse()) == 0:
                            con['consistency']['signs'][(s1, s2)]['major'] += 1
                            con['consistency']['signs_edges'][(
                                s1, s2)]['major'].add(e.index)

                        elif len(d.positive_sources_straight()) < len(d.positive_sources_reverse()) and \
                                len(s12 & d.positive_sources_reverse()) == 0:
                            con['consistency']['signs'][(s1, s2)]['minor'] += 1
                            con['consistency']['signs_edges'][(
                                s1, s2)]['minor'].add(e.index)

                    if s12 <= d.negative_sources_straight():
                        con['consistency']['signs'][(s1, s2)]['total'] += 1
                        con['consistency']['signs_edges'][(
                            s1, s2)]['total'].add(e.index)

                        if len(d.negative_sources_straight()) > len(
                                d.negative_sources_reverse()) and len(
                                    s12 & d.negative_sources_reverse()) == 0:
                            con['consistency']['signs'][(s1, s2)]['major'] += 1
                            con['consistency']['signs_edges'][(
                                s1, s2)]['major'].add(e.index)

                        elif len(d.negative_sources_straight()) < len(d.negative_sources_reverse()) and \
                                len(s12 & d.negative_sources_reverse()) == 0:
                            con['consistency']['signs'][(s1, s2)]['minor'] += 1
                            con['consistency']['signs_edges'][(
                                s1, s2)]['minor'].add(e.index)

                    if s12 <= d.positive_sources_reverse():
                        con['consistency']['signs'][(s1, s2)]['total'] += 1
                        con['consistency']['signs_edges'][(
                            s1, s2)]['total'].add(e.index)

                        if len(d.positive_sources_reverse()) > len(
                                d.positive_sources_straight()) and len(
                                    s12 & d.positive_sources_straight()) == 0:
                            con['consistency']['signs'][(s1, s2)]['major'] += 1
                            con['consistency']['signs_edges'][(
                                s1, s2)]['major'].add(e.index)

                        elif len(d.positive_sources_reverse()) < len(d.positive_sources_straight()) and \
                                len(s12 & d.positive_sources_straight()) == 0:
                            con['consistency']['signs'][(s1, s2)]['minor'] += 1
                            con['consistency']['signs_edges'][(
                                s1, s2)]['minor'].add(e.index)

                    if s12 <= d.negative_sources_reverse():
                        con['consistency']['signs'][(s1, s2)]['total'] += 1
                        con['consistency']['signs_edges'][(
                            s1, s2)]['total'].add(e.index)

                        if len(d.negative_sources_reverse()) > len(
                                d.negative_sources_straight()) and len(
                                    s12 & d.negative_sources_straight()) == 0:
                            con['consistency']['signs'][(s1, s2)]['major'] += 1
                            con['consistency']['signs_edges'][(
                                s1, s2)]['major'].add(e.index)

                        elif len(d.negative_sources_reverse()) < len(d.negative_sources_straight()) and \
                                len(s12 & d.negative_sources_straight()) == 0:
                            con['consistency']['signs'][(s1, s2)]['minor'] += 1
                            con['consistency']['signs_edges'][(
                                s1, s2)]['minor'].add(e.index)

        prg.terminate()
        return con

    def export_edgelist(self, fname, graph=None, names=['name'],
                        edge_attributes=[], sep='\t'):
        """
        Write edge list to text file with attributes

        :param fname:
            the name of the file or a stream to read from.
        :param graph:
            the igraph object containing the network
        :param names:
            list with the vertex attribute names to be printed
            for source and target vertices
        :param edge_attributes:
            list with the edge attribute names
            to be printed
        :param sep:
            string used to separate columns
        """

        # from Luis Tobalina
        graph = self.graph if graph is None else graph
        # check that input 'names' and 'edge_attributes' exist
        names = filter(lambda name: name in graph.vs.attribute_names(), names)
        edge_attributes = filter(lambda attr:
                        attr in graph.es.attribute_names(), edge_attributes)

        # write file
        with open(fname, 'wt') as fid:

            # write header
            for iname in names:
                fid.write('%s%s' % (sep.join([
                    '{}_{}'.format(st, iname) for st in ('source', 'target')
                ]), sep))

            fid.write('%s\n' % sep.join(eattr for eattr in edge_attributes))

            # write data
            for edge in graph.es:

                for iname in names:
                    fid.write('%s%s' % (sep.join([graph.vs[v][iname] for v
                                                  in edge.tuple]), sep))

                fid.write('%s\n' % sep.join(['{}'.format(edge[eattr]) for eattr
                                             in edge_attributes]))

    def in_complex(self, csources=['corum']):
        """
        """

        self.graph.es['in_complex'] = \
            [sum([len(set(self.graph.vs[e.source]['complexes'][cs].keys()) &
                      set(self.graph.vs[e.target]['complexes'][cs].keys()))
                  for cs in csources]) > 0 for e in self.graph.es]

    #
    # Methods for translating network to other organism
    #

    def translate_refsdir(self, rd, ids):
        """
        """

        new_refsdir = {}

        for k, v in iteritems(rd):
            di = (ids[k[0]], ids[k[1]]) if type(k) is tuple else k
            new_refsdir[di] = v

            return new_refsdir

    def orthology_translation(self, target, source=None, only_swissprot=True,
                              graph=None):
        """
        Translates the current object to another organism by orthology.
        Proteins without known ortholog will be deleted.

        :param int target: NCBI Taxonomy ID of the target organism.
            E.g. 10090 for mouse.
        """

        return_graph = graph is not None
        graph = self.graph if graph is None else graph
        source = self.ncbi_tax_id if source is None else source
        orto = dataio.homologene_uniprot_dict(source, target,
                                              only_swissprot=only_swissprot,
                                              mapper=self.mapper)

        vcount_before = graph.vcount()
        ecount_before = graph.ecount()

        # nodes could not be mapped are to be deleted
        vids = dict(map(lambda v: (v[1], v[0]), enumerate(graph.vs['name'])))

        orto = dict(filter(lambda i: i[0] in vids and len(i[1]),
                           iteritems(orto)))

        # print(list(iteritems(vdict))[:10])

        toDel = list(map(lambda v: v[1],
                         filter(lambda v: ((v[0] not in orto
                                    or not len(orto[v[0]])) and
                                # nodes of other species or compounds ignored
                                    graph.vs[v[1]]['ncbi_tax_id'] == source),
                                iteritems(vids))))

        ndel = len(toDel)
        graph.delete_vertices(toDel)

        # this for permanent identification of nodes:
        graph.vs['id_old'] = list(range(graph.vcount()))
        # a dict of these permanent ids and the orthologs:
        ovid_orto = dict(map(lambda v: (v['id_old'], orto[v['name']]),
                             graph.vs))

        # renaming vertices
        newnames = list(map(lambda v:(orto[v['name']][0]
                                      if v['ncbi_tax_id'] == source
                                # nodes of other species or compounds ignored
                                      else v['name']), graph.vs))

        graph.vs['name'] = newnames

        # the new nodes to be added because of ambiguous mapping
        toAdd = list(set(itertools.chain(*map(lambda v: v[1:], orto.values())))
                    # except those already exist:
                     - set(graph.vs['name']))

        graph += toAdd

        # this for permanent identification of nodes:
        graph.vs['id_new'] = list(range(graph.vcount()))

        # this is a dict of vertices to be multiplied:
                                # key is id_new
        vmul = dict(map(lambda v: (graph.vs.select(id_old = v[0])[0]['id_new'],
                                    # id_new of all new orthologs
                                   list(map(lambda vv:
                                        graph.vs.select(name=vv)[0]['id_new'],
                                        v[1]))),
                        iteritems(ovid_orto)))

        # compiling a dict of new edges to be added due to ambigous mapping

        # this is for unambiguously identify edges both at directed and
        # undirected graphs after reindexing at adding new edges:
        graph.es['id_old'] = list(range(graph.ecount()))
        graph.es['s_t_old'] = list(map(lambda e: (graph.vs[e.source]['id_new'],
                                                  graph.vs[e.target]['id_new']),
                                       graph.es))
        graph.es['u_old'] = list(map(lambda e: (graph.vs[e.source]['name'],
                                                graph.vs[e.target]['name']),
                                     graph.es))

                                # the parent edge original id as key
        edgesToAdd = dict(map(lambda epar: (epar[0], list(filter(lambda enew:
                                # removing the parent edge itself
                                (enew[0] != epar[1][0] or
                                 enew[1] != epar[1][1]),
                                itertools.product(vmul[epar[1][0]],
                                                  vmul[epar[1][1]])))),
                              map(lambda e: (e['id_old'], e['s_t_old']),
                                  graph.es)))

        # translating the dict values to vertex indices
        edgesToAddVids = list(set(map(lambda e: (
                            graph.vs.select(id_new = e[0])[0].index,
                            graph.vs.select(id_new = e[1])[0].index),
                        itertools.chain(*edgesToAdd.values()))))

        # creating new edges
        graph += edgesToAddVids

        # id_new > current index
        vids = dict(map(lambda v: (v['id_new'], v.index), graph.vs))
        # id_new > uniprot
        vnms = dict(map(lambda v: (v['id_new'], v['name']), graph.vs))
        prg = Progress(graph.ecount(), 'Translating network by homology', 21)

        # setting attributes on old and new edges:
        for e in graph.es:
            prg.step()
            d = e['dirs']

            # this lookup is appropriate as old node names are certainly
            # unique; for newly added edges `dirs` will be None
            if d is not None and d.nodes[0] in orto and d.nodes[1] in orto:
                # translation of direction object attached to original edges
                ids = {d.nodes[0]: orto[d.nodes[0]][0],
                       d.nodes[1]: orto[d.nodes[1]][0]}
                e['dirs'] = d.translate(ids)
                e['refs_by_dir'] = self.translate_refsdir(e['refs_by_dir'],
                                                          ids)

                # if new edges have been introduced
                # based on this specific edge
                if e['id_old'] in edgesToAdd:

                    # iterating new edges between orthologs
                    for enew in edgesToAdd[e['id_old']]:
                        vid1 = vids[enew[0]]
                        vid2 = vids[enew[1]]
                        # in case of directed graphs this will be correct:
                        es = graph.es.select(_source=vid1, _target=vid2)

                        if not len(es):
                            # at undirected graphs
                            # source/target might be opposite:
                            es = graph.es.select(_source=vid2, _target=vid1)

                        if not len(es):
                            sys.stdout.write('\t:: Could not find edge '\
                                             'between %s and %s!\n' % (
                                                graph.vs[vid1]['name'],
                                                graph.vs[vid2]['name']
                                                ))
                            continue

                        # this is a new edge between orthologs
                        eenew = es[0]

                        ids = {e['u_old'][0]: graph.vs[vid1]['name'],
                               e['u_old'][1]: graph.vs[vid2]['name']}

                        eenew['dirs'] = e['dirs'].translate(ids)
                        eenew['refs_by_dir'] = \
                            self.translate_refsdir(e['refs_by_dir'], ids)

                        # copying the remaining attributes
                        for eattr in e.attributes():

                            if eattr != 'dirs' and eattr != 'refs_by_dir':
                                eenew[eattr] = modcopy.deepcopy(e[eattr])

        prg.terminate()
        # id_new > current index
        vids = dict(map(lambda v: (v['id_new'], v.index), graph.vs))

        # setting attributes of vertices
        for vn0, vns in iteritems(vmul):
            # the first ortholog:
            v0 = graph.vs[vids[vn0]]
            # now setting its taxon to the target:
            v0['ncbi_tax_id'] = target

            for vn in vns:
                # iterating further orthologs:
                v = graph.vs[vids[vn]]

                # copying attributes:
                for vattr in v0.attributes():

                    if vattr != 'name':
                        v[vattr] = modcopy.deepcopy(v0[vattr])

        # removing temporary edge attributes
        del self.graph.es['id_old']
        del self.graph.vs['id_old']
        del self.graph.vs['id_new']
        del self.graph.es['s_t_old']
        del self.graph.es['u_old']

        self.collapse_by_name(graph=graph)

        if not return_graph:
            self.ncbi_tax_id = target

            self.update_vname()
            self.update_vindex()
            self.genesymbol_labels(remap_all=True)
            refl = ('uniprot', 'protein', target)

            if refl not in self.reflists:
                self.load_reflists([
                    reflists.ReferenceList(*refl, inFile='all_uniprots')])

            sys.stdout.write('\n')
            self.clean_graph()

        sys.stdout.write(' > Network successfully translated from `%u` to'\
            ' `%u`.\n   Nodes before: %u, after: %u\n   Edges before: %u,'\
            ' after %u\n' % (source, target, vcount_before, graph.vcount(),
                            ecount_before, graph.ecount()))

        if return_graph:
            return graph

    homology_translation = orthology_translation

    def random_walk_with_return(self, q, graph=None, c=.5, niter=1000):
        """
        Random walk with return (RWR) starting from one or more query nodes.
        Returns affinity (probability) vector of all nodes in the graph.

        Args:
        -----
            :param int,list q:
                Vertex IDs of query nodes.
            :param igraph.Graph graph:
                An `igraph.Graph` object.
            :param float c:
                Probability of restart.
            :param int niter:
                Number of iterations.

        Example:
        --------
            >>> import igraph
            >>> import pypath
            >>> pa = pypath.PyPath()
            >>> pa.init_network({
                    'signor': pypath.data_formats.pathway['signor']
                })
            >>> q = [
                    pa.gs('EGFR').index,
                    pa.gs('ATG4B').index
                ]
            >>> rwr = pa.random_walk_with_return(q = q)
            >>> palette = igraph.RainbowPalette(n = 100)
            >>> colors  = [palette.get(int(round(i))) for i in rwr / max(rwr) * 99]
            >>> igraph.plot(pa.graph, vertex_color = colors)
        """

        graph = graph or self._get_directed()

        if not graph.is_directed():
            sys.stdout.write('\t:: Warning: undirected graph provided\n')

        # making q a set of vertex IDs
        q = (q if type(q) is set else set(q) if type(q) is list else {q}
             if type(q) is int else None)

        if not q:
            sys.stdout.write('\t:: Warning: no starting node(s)\n')
            return np.array([0.] * graph.vcount())

        # probability per start node
        cp = c / len(q)
        # vector with restarting at starting nodes and 0 at all other nodes
        _q = np.array([cp if v in q else .0 for v in xrange(graph.vcount())])

        # vector of probabilities;
        # this will be subject of iteration
        # and its final state will be the result
        _p = modcopy.copy(_q)

        # transition matrix
        __A = np.array(list(graph.get_adjacency()), dtype=np.float64).T
        __A = np.nan_to_num(__A / __A.sum(0), copy=False)

        #return __A, _p, _q

        # iteration converges to affinity vector
        for _ in xrange(niter):
            _p = (1. - c) * __A.dot(_p) + _q

        return _p

    def random_walk_with_return2(self, q, c=.5, niter=1000):
        """
        Literally does random walks.
        Only for testing of the other method, to be deleted later.
        """

        # making q a set of vertex IDs
        q = (q if type(q) is set else set(q) if type(q) is list else {q}
             if type(q) is int else None)

        graph = self._get_directed()

        p = np.array([0] * graph.vcount())

        for qq in q:
            current = qq

            for _ in xrange(niter):
                p[current] += 1

                if random.random() <= c:
                    current = qq

                else:
                    successors = graph.successors(current)

                    if not successors:
                        current = qq

                    else:
                        current = random.choice(successors)

        return p
    
    def nodes_by_resource(self, resource):
        
        return set(
            v['name']
            for v in self.graph.vs
            if resource in v['sources']
        )
    
    def nodes_by_resources(self):
        
        return dict(
            (resource, self.nodes_by_resource(resource))
            for resource in self.sources
        )

    def reload(self):
        """Reloads the object from the module level."""

        modname = self.__class__.__module__
        mod = __import__(modname, fromlist = [modname.split('.')[0]])
        imp.reload(mod)
        new = getattr(mod, self.__class__.__name__)
        setattr(self, '__class__', new)

    def _disclaimer(self):
        """
        Prints a disclaimer about respecting data licences.
        """

        sys.stdout.write(self.disclaimer)

    def licence(self):
        """
        Prints information about data licences.
        """

        self._disclaimer()<|MERGE_RESOLUTION|>--- conflicted
+++ resolved
@@ -1582,11 +1582,11 @@
         self.__dict__ = copy.deepcopy(other.__dict__)
         self.update_vname()
         self.ownlog.msg(1, "Reinitialized", 'INFO')
-    
+
     def __copy__(self):
-        
+
         new = PyPath(copy = self)
-        
+
         return new
 
     def init_network(self, lst=None, exclude=[], cache_files={},
@@ -5937,16 +5937,11 @@
             literature curated interactions or not.
         """
 
-<<<<<<< HEAD
-        settings = copy.deepcopy(data_formats.transcription['tfregulons'])
-        settings.inputArgs = {'levels': levels, 'only_curated': only_curated}
-=======
         settings = modcopy.deepcopy(data_formats.transcription['tfregulons'])
         settings.inputArgs = {
             'levels': levels,
             'only_curated': only_curated
         }
->>>>>>> 84f22af5
 
         self.load_resources({'tfregulons': settings})
 
@@ -10479,12 +10474,12 @@
                                 disrupted[e.index]['disr'] += 1
 
         return toDel, disrupted
-    
+
     def edges_between(self, group1, group2, directed = True, strict = False):
         """
         Selects edges between two groups of vertex IDs.
         Returns set of edge IDs.
-        
+
         :param set group1,group2:
             List, set or tuple of vertex IDs.
         :param bool directed:
@@ -10493,362 +10488,146 @@
             Edges with no direction information still selected even if
             ``directed`` is `False`.
         """
-<<<<<<< HEAD
-
-        if method == 'ALL':
-
-            def _method(s1, s2):
-
-                return s2.difference(s1)
-
-        else:
-
-            def _method(s1, s2):
-
-                return s1.intersection(s2)
-
-        if go_desc is None:
-            go_desc = dataio.go_descendants_goose(aspects = aspects)
-
-        go_terms = (
-            set(go_terms)
-            if type(go_terms) in {set, list, tuple} else
-            {go_terms}
-        )
-        all_desc = set.union(
-            *(go_desc[term] for term in go_terms if term in go_desc)
-        )
-
-        if 'go' not in self.graph.vs.attributes():
-            self.go_annotate(aspects = aspects)
-
-        vids = set(
-            i for i, v in enumerate(self.graph.vs)
-            if any(
-                _method(v['go'][a], all_desc)
-                for a in aspects
-            )
-        )
-
-        return vids
-
-    def select_by_go(
-            self,
-            go_terms,
-            go_desc=None,
-            aspects=('C', 'F', 'P'),
-            method='ANY',
-        ):
-=======
-        
+
         edges = set()
-        
+
         for e in self.graph.es:
-            
+
             if (
                 (e.source in group1 and e.target in group2) or
                 (e.target in group1 and e.target in group2)
             ):
-                
+
                 if not directed or (not e['dirs'].is_directed and not strict):
-                    
+
                     edges.add(e.index)
                     continue
-                
+
                 up1 = self.up(e.source)
                 up2 = self.up(e.target)
-                
+
                 if (
                     (e.source in group1 and e['dirs'].get_dir((up1, up2))) or
                     (e.target in group1 and e['dirs'].get_dir((up2, up1)))
                 ):
-                    
+
                     edges.add(e.index)
-        
+
         return edges
-    
+
     def label(self, label, idx, what = 'vertices'):
->>>>>>> 84f22af5
         """
         Creates a boolean attribute ``label`` True for the
         vertex or edge IDs in the set ``idx``.
         """
-<<<<<<< HEAD
-
-        _method = 'union' if method == 'ANY' else 'intersection'
-
-        if isinstance(go_terms, common.basestring):
-
-            go_terms = (go_terms,)
-
-        if go_desc is None:
-
-            go_desc = dataio.go_descendants_goose(aspects = aspects)
-
-        return getattr(set, _method)(
-            *[self.select_by_go_single(
-                term = term,
-                go_desc = go_desc,
-                aspects = aspects,
-            )
-            for term in go_terms
-        ])
-
-    def select_by_go_single(
-            self,
-            term,
-            go_desc = None,
-            aspects = ('C', 'F', 'P'),
-        ):
-        """
-        Retrieves the vertex IDs of all vertices annotated with a Gene
-        Ontology term or its descendants.
-
-        The method is not aware which aspect the term belongs to, it checks
-        in all aspects, but providing the ``aspects`` argument you can
-        avoid loading all data from GO and also checking unnecessarily in
-        all.
-        """
-
-        if go_desc is None:
-
-            go_desc = dataio.go_descendants_goose(aspects = aspects)
-
-        if 'go' not in self.graph.vs.attributes():
-
-            self.go_annotate(aspects = aspects)
-
-        all_terms = go_desc[term]
-        all_terms.add(term)
-
-        return set(
-            v.index
-            for v in self.graph.vs
-            if any(v['go'][a] & all_terms for a in aspects)
-        )
-
-    def select_by_go_expr(
-            self,
-            go_expr,
-            go_desc = None,
-            aspects = ('C', 'F', 'P'),
-        ):
-        """
-        Selects vertices based on an expression of Gene Ontology terms.
-
-=======
-        
+
         seq = self.graph.es if what == 'edges' else self.graph.vs
         cnt = self.graph.ecount() if what == 'edges' else self.graph.vcount()
-        
+
         seq[label] = [False for _ in xrange(cnt)]
-        
+
         for i in idx:
-            
+
             seq[i][label] = True
-    
+
     def label_vertices(self, label, vertices):
         """
         Creates a boolean vertex attribute ``label`` True for the
         vertex IDs in the set ``vertices``.
         """
-        
+
         self.label(label, vertices)
-    
+
     def label_edges(self, label, edges):
         """
         Creates a boolean edge attribute ``label`` True for the
         edge IDs in the set ``edges``.
         """
-        
+
         self.label(label, edges, 'edges')
-    
+
     def select_by_go_all(self, go_terms):
         """
         Selects the nodes annotated by all GO terms in ``go_terms``.
-        
+
         Returns set of vertex IDs.
-        
+
         :param list go_terms:
             List, set or tuple of GO terms.
         """
-        
+
         annot = self.get_go()
-        
+
         return annot.select_by_all(
             terms = go_terms,
             uniprots = self.graph.vs['name'],
         )
-    
+
     def _select_by_go(self, go_terms):
         """
         Retrieves the vertex IDs of all vertices annotated with any of the
         Gene Ontology terms or their descendants.
         """
-        
+
         annot = self.get_go()
-        
+
         return annot.select_by_term(
             terms = go_terms,
             uniprots = self.graph.vs['name'],
         )
-    
+
     def select_by_go(self, go_terms):
         """
         Retrieves the vertex IDs of all vertices annotated with any
         Gene Ontology terms or their descendants, or evaluates string
         expression (see ``select_by_go_expr``).
-        
+
         :param str,set go_terms:
             A single GO term, a set of GO terms or an expression with
             GO terms.
         """
-        
+
         annot = self.get_go()
-        
+
         return annot.select(
             terms = go_terms,
             uniprots = self.graph.vs['name'],
         )
-    
+
     def select_by_go_expr(self, go_expr):
         """
         Selects vertices based on an expression of Gene Ontology terms.
         Operator precedence not considered, please use parentheses.
-        
->>>>>>> 84f22af5
+
         :param str go_expr:
             An expression of Gene Ontology terms. E.g.
             ``'(GO:0005576 and not GO:0070062) or GO:0005887'``. Parentheses
             and operators ``and``, ``or`` and ``not`` can be used.
         """
-<<<<<<< HEAD
-
-        ops = {
-            'and': 'intersection',
-            'or':  'union',
-        }
-
-        if go_desc is None:
-
-            go_desc = dataio.go_descendants_goose(aspects = aspects)
-
-        if isinstance(go_expr, common.basestring):
-
-            # tokenizing expression if it is a string
-            go_expr = _rego.findall(go_expr)
-
-        # initial values
-        result   = set()
-        stack    = []
-        sub      = False
-        negate   = False
-        op       = None
-        this_set = None
-
-        for it in go_expr:
-
-            # processing expression by tokens
-
-            if sub:
-
-                if it == ')':
-
-                    # token is a closing parenthesis
-                    # execute sub-selection
-                    this_set = self.select_by_go_expr(
-                        go_expr = stack,
-                        go_desc = go_desc,
-                        aspects = aspects,
-                    )
-                    stack = []
-
-                else:
-
-                    # token is something else
-                    # add to sub-selection stack
-                    stack.append(it)
-
-            elif it == 'not':
-
-                # token is negation
-                # turn on negation for the next set
-                negate = True
-                continue
-
-            elif it == '(':
-
-                # token is a parenthesis
-                # start a new sub-selection
-                sub = True
-                continue
-
-            elif it[:3] == 'GO:':
-
-                # token is a GO term
-                # get the vertex selection by the single term method
-                this_set = self.select_by_go_single(
-                    it,
-                    go_desc = go_desc,
-                    aspects = aspects,
-                )
-
-            elif it in ops:
-
-                # token is an operator
-                # set it for use at the next operation
-                op = ops[it]
-
-            if this_set is not None:
-
-                if op is not None:
-
-                    result = getattr(result, op)(this_set)
-
-                else:
-
-                    result = this_set
-
-                this_set = None
-                op       = None
-
-        return result
-=======
-        
+
         annot = self.get_go()
-        
+
         return annot.select_by_expr(
             expr = go_expr,
             uniprots = self.graph.vs['name'],
         )
->>>>>>> 84f22af5
 
     def label_by_go(self, label, go_terms, method = 'ANY'):
         """
         Assigns a boolean vertex attribute to nodes which tells whether
         the node is annotated by all or any of the GO terms.
         """
-<<<<<<< HEAD
-
-        vids = self.select_by_go(go_terms, **kwargs)
-        self.graph.vs[label] = [False for _ in xrange(self.graph.vcount())]
-
-        for vid in vids:
-            self.graph.vs[vid][label] = True
-
-=======
-        
+
         _method = (
             self.select_by_go_all
                 if method.upper() == 'ALL'
             else self.select_by_go
         )
-        
+
         vids = _method(go_terms)
-        
+
         self.label_vertices(label, vids)
-    
->>>>>>> 84f22af5
+
     def network_by_go(
             self,
             node_categories,
@@ -10905,23 +10684,19 @@
         :param bool edge_attrs:
             Create edge attributes.
         """
-<<<<<<< HEAD
-
-        pass
-=======
-        
+
         if network_sources:
-            
+
             self.init_network(network_sources)
-        
+
         if self.graph.vcount() == 0:
-            
+
             self.load_omnipath()
-        
+
         if copy:
-            
+
             graph_original = modcopy.deepcopy(self.graph)
-        
+
         vselections = dict(
             (
                 label,
@@ -10929,65 +10704,64 @@
             )
             for label, definition in iteritems(node_categories)
         )
-        
+
         categories = tuple(vselections.keys())
-        
+
         eselections = {}
-        
+
         for label in itertools.product(categories, categories):
-            
+
             if include and label not in include:
-                
+
                 continue
-                
+
             elif exclude and label in exclude:
-                
+
                 continue
-            
+
             eselections[label] = self.edges_between(
                     vselections[label[1]],
                     vselections[label[2]],
                     directed = directed,
                     strict = keep_undirected,
             )
-        
+
         if vertex_attrs:
-            
+
             for label, vertices in iteritems(vselections):
-                
+
                 self.label_vertices('%s__%s' % (prefix, label), vertices)
-        
+
         if edge_attrs:
-            
+
             for (label1, label2), edges in iteritems(eselections):
-                
+
                 self.label_edges(
                     '%s__%s__%s' % (prefix, label1, label2),
                     edges,
                 )
-        
+
         if delete:
-            
+
             edges_to_delete = (
                 set(xrange(self.graph.ecount())) -
                 set.union(*eselections.values())
             )
-            
+
             self.graph.delete_edges(edges_to_delete)
-            
+
             self.graph.delete_vertices(
                 np.where(np.array(self.graph.degree()) == 0)
             )
-            
+
             self.update_vname()
-        
+
         if copy:
-            
+
             pypath_new = PyPath(copy = self)
             self.graph = graph_original
             self.update_vname()
             return pypath_new
->>>>>>> 84f22af5
 
     def load_ligand_receptor_network(self, lig_rec_resources=True,
                                      inference_from_go=True,
@@ -11010,24 +10784,19 @@
         MF_ECM_STRUCT   = 'GO:0005201' # select matrix structure proteins
                                        # e.g. collagene
         MF_CATALYTIC    = 'GO:0003824' # select enzymes, e.g. MMPs
-        
+
         BP_SURF_REC_SIG = 'GO:0007166' # cell surface receptor signaling pw.
         CC_ECM_COMP     = 'GO:0044420' # ECM component
-        
+
 
         if inference_from_go:
-<<<<<<< HEAD
-
-            go_desc = dataio.go_descendants_goose(aspects = ('C', 'F'))
-=======
-            
+
             go_desc = dataio.go_descendants_quickgo(aspects = ('C', 'F'))
->>>>>>> 84f22af5
             self.init_network(sources)
 
             if 'go' not in self.graph.vs.attributes():
                 self.go_annotate()
-            
+
             vids_extracell   = self.select_by_go(CC_EXTRACELL,   go_desc)
             vids_exosome     = self.select_by_go(CC_EXOSOME,     go_desc)
             #vids_extracell   = vids_extracell - vids_exosome
@@ -11184,28 +10953,28 @@
         :param int organism:
             NCBI Taxonomy ID of the organism.
         """
-        
+
         organism = organism or self.ncbi_tax_id
-        
+
         if not hasattr(self, 'go'):
             self.go = {}
-        
+
         self.go[organism] = go.GOAnnotation(organism)
-    
+
     def get_go(self, organism = None):
         """
         Returns the ``GOAnnotation`` object for the organism requested
         (or the default one).
         """
-        
+
         organism = organism or self.ncbi_tax_id
-        
+
         if not hasattr(self, 'go') or organism not in self.go:
-            
+
             self.load_go(organism = organism)
-        
+
         return self.go[organism]
-    
+
     def go_enrichment(self, proteins=None, aspect='P', alpha=0.05,
                       correction_method='hommel', all_proteins=None):
         """
@@ -13997,17 +13766,17 @@
                         current = random.choice(successors)
 
         return p
-    
+
     def nodes_by_resource(self, resource):
-        
+
         return set(
             v['name']
             for v in self.graph.vs
             if resource in v['sources']
         )
-    
+
     def nodes_by_resources(self):
-        
+
         return dict(
             (resource, self.nodes_by_resource(resource))
             for resource in self.sources
