--- conflicted
+++ resolved
@@ -601,18 +601,13 @@
         for ptm in itertools.chain(*self.enz_sub.values()):
 
             yield ptm
-<<<<<<< HEAD
-
-
-=======
-    
+      
     
     def __len__(self):
         
         return sum([len(esub) for esub in self.enz_sub.values()])
     
     
->>>>>>> dc89ffa4
     def reload(self):
 
         modname = self.__class__.__module__
